[tool.towncrier]
    package = "synapse"
    filename = "CHANGES.md"
    directory = "changelog.d"
    issue_format = "[\\#{issue}](https://github.com/element-hq/synapse/issues/{issue})"

    [[tool.towncrier.type]]
        directory = "feature"
        name = "Features"
        showcontent = true

    [[tool.towncrier.type]]
        directory = "bugfix"
        name = "Bugfixes"
        showcontent = true

    [[tool.towncrier.type]]
        directory = "docker"
        name = "Updates to the Docker image"
        showcontent = true

    [[tool.towncrier.type]]
        directory = "doc"
        name = "Improved Documentation"
        showcontent = true

    [[tool.towncrier.type]]
        directory = "removal"
        name = "Deprecations and Removals"
        showcontent = true

    [[tool.towncrier.type]]
        directory = "misc"
        name = "Internal Changes"
        showcontent = true

[tool.black]
target-version = ['py38', 'py39', 'py310', 'py311']
# black ignores everything in .gitignore by default, see
# https://black.readthedocs.io/en/stable/usage_and_configuration/file_collection_and_discovery.html#gitignore
# Use `extend-exclude` if you want to exclude something in addition to this.

[tool.ruff]
line-length = 88

[tool.ruff.lint]
# See https://beta.ruff.rs/docs/rules/#error-e
# for error codes. The ones we ignore are:
#  E501: Line too long (black enforces this for us)
#  E731: do not assign a lambda expression, use a def
#
# flake8-bugbear compatible checks. Its error codes are described at
# https://beta.ruff.rs/docs/rules/#flake8-bugbear-b
#  B023: Functions defined inside a loop must not use variables redefined in the loop
ignore = [
    "B023",
    "E501",
    "E731",
]
select = [
    # pycodestyle
    "E",
    "W",
    # pyflakes
    "F",
    # flake8-bugbear
    "B0",
    # flake8-comprehensions
    "C4",
    # flake8-2020
    "YTT",
    # flake8-slots
    "SLOT",
    # flake8-debugger
    "T10",
    # flake8-pie
    "PIE",
    # flake8-executable
    "EXE",
]

[tool.isort]
line_length = 88
sections = ["FUTURE", "STDLIB", "THIRDPARTY", "TWISTED", "FIRSTPARTY", "TESTS", "LOCALFOLDER"]
default_section = "THIRDPARTY"
known_first_party = ["synapse"]
known_tests = ["tests"]
known_twisted = ["twisted", "OpenSSL"]
multi_line_output = 3
include_trailing_comma = true
combine_as_imports = true
skip_gitignore = true

[tool.maturin]
manifest-path = "rust/Cargo.toml"
module-name = "synapse.synapse_rust"

[tool.poetry]
name = "matrix-synapse"
<<<<<<< HEAD
version = "1.111.1"
=======
version = "1.112.0"
>>>>>>> 37f9876c
description = "Homeserver for the Matrix decentralised comms protocol"
authors = ["Matrix.org Team and Contributors <packages@matrix.org>"]
license = "AGPL-3.0-or-later"
readme = "README.rst"
repository = "https://github.com/element-hq/synapse"
packages = [
    { include = "synapse" },
]
classifiers = [
    "Development Status :: 5 - Production/Stable",
    "Topic :: Communications :: Chat",
]
include = [
    { path = "AUTHORS.rst", format = "sdist" },
    { path = "book.toml", format = "sdist" },
    { path = "changelog.d", format = "sdist" },
    { path = "CHANGES.md", format = "sdist" },
    { path = "CONTRIBUTING.md", format = "sdist" },
    { path = "demo", format = "sdist" },
    { path = "docs", format = "sdist" },
    { path = "INSTALL.md", format = "sdist" },
    { path = "mypy.ini", format = "sdist" },
    { path = "scripts-dev", format = "sdist" },
    { path = "synmark", format="sdist" },
    { path = "sytest-blacklist", format = "sdist" },
    { path = "tests", format = "sdist" },
    { path = "UPGRADE.rst", format = "sdist" },
    { path = "Cargo.toml", format = "sdist" },
    { path = "Cargo.lock", format = "sdist" },
    { path = "rust/Cargo.toml", format = "sdist" },
    { path = "rust/build.rs", format = "sdist" },
    { path = "rust/src/**", format = "sdist" },
]
exclude = [
    { path = "synapse/*.so", format = "sdist"}
]

[tool.poetry.build]
script = "build_rust.py"
generate-setup-file = true

[tool.poetry.scripts]
synapse_homeserver = "synapse.app.homeserver:main"
synapse_worker = "synapse.app.generic_worker:main"
synctl = "synapse._scripts.synctl:main"

export_signing_key = "synapse._scripts.export_signing_key:main"
generate_config = "synapse._scripts.generate_config:main"
generate_log_config = "synapse._scripts.generate_log_config:main"
generate_signing_key = "synapse._scripts.generate_signing_key:main"
hash_password = "synapse._scripts.hash_password:main"
register_new_matrix_user = "synapse._scripts.register_new_matrix_user:main"
synapse_port_db = "synapse._scripts.synapse_port_db:main"
synapse_review_recent_signups = "synapse._scripts.review_recent_signups:main"
update_synapse_database = "synapse._scripts.update_synapse_database:main"

[tool.poetry.dependencies]
python = "^3.8.0"

# Mandatory Dependencies
# ----------------------
# we use the TYPE_CHECKER.redefine method added in jsonschema 3.0.0
jsonschema = ">=3.0.0"
# We choose 2.0 as a lower bound: the most recent backwards incompatible release.
# It seems generally available, judging by https://pkgs.org/search/?q=immutabledict
immutabledict = ">=2.0"
# We require 2.1.0 or higher for type hints. Previous guard was >= 1.1.0
unpaddedbase64 = ">=2.1.0"
# We require 2.0.0 for immutabledict support.
canonicaljson = "^2.0.0"
# we use the type definitions added in signedjson 1.1.
signedjson = "^1.1.0"
# validating SSL certs for IP addresses requires service_identity 18.1.
service-identity = ">=18.1.0"
# Twisted 18.9 introduces some logger improvements that the structured
# logger utilises
Twisted = {extras = ["tls"], version = ">=18.9.0"}
treq = ">=15.1"
# Twisted has required pyopenssl 16.0 since about Twisted 16.6.
pyOpenSSL = ">=16.0.0"
PyYAML = ">=3.13"
pyasn1 = ">=0.1.9"
pyasn1-modules = ">=0.0.7"
bcrypt = ">=3.1.7"
# 10.0.1 minimum is mandatory here because of libwebp CVE-2023-4863.
# Packagers that already took care of libwebp can lower that down to 5.4.0.
Pillow = ">=10.0.1"
# We use SortedDict.peekitem(), which was added in sortedcontainers 1.5.2.
sortedcontainers = ">=1.5.2"
pymacaroons = ">=0.13.0"
msgpack = ">=0.5.2"
phonenumbers = ">=8.2.0"
# we use GaugeHistogramMetric, which was added in prom-client 0.4.0.
prometheus-client = ">=0.4.0"
# we use `order`, which arrived in attrs 19.2.0.
# Note: 21.1.0 broke `/sync`, see https://github.com/matrix-org/synapse/issues/9936
attrs = ">=19.2.0,!=21.1.0"
netaddr = ">=0.7.18"
# Jinja 2.x is incompatible with MarkupSafe>=2.1. To ensure that admins do not
# end up with a broken installation, with recent MarkupSafe but old Jinja, we
# add a lower bound to the Jinja2 dependency.
Jinja2 = ">=3.0"
bleach = ">=1.4.3"
# We use `Self`, which were added in `typing-extensions` 4.0.
typing-extensions = ">=4.0"
# We enforce that we have a `cryptography` version that bundles an `openssl`
# with the latest security patches.
cryptography = ">=3.4.7"
# ijson 3.1.4 fixes a bug with "." in property names
ijson = ">=3.1.4"
matrix-common = "^1.3.0"
# We need packaging.verison.Version(...).major added in 20.0.
packaging = ">=20.0"
# We support pydantic v1 and pydantic v2 via the pydantic.v1 compat module.
# See https://github.com/matrix-org/synapse/issues/15858
pydantic = ">=1.7.4, <3"

# This is for building the rust components during "poetry install", which
# currently ignores the `build-system.requires` directive (c.f.
# https://github.com/python-poetry/poetry/issues/6154). Both `pip install` and
# `poetry build` do the right thing without this explicit dependency.
#
# This isn't really a dev-dependency, as `poetry install --no-dev` will fail,
# but the alternative is to add it to the main list of deps where it isn't
# needed.
setuptools_rust = ">=1.3"

# This is used for parsing multipart responses
python-multipart = ">=0.0.9"

# Optional Dependencies
# ---------------------
matrix-synapse-ldap3 = { version = ">=0.1", optional = true }
psycopg2 = { version = ">=2.8", markers = "platform_python_implementation != 'PyPy'", optional = true }
psycopg2cffi = { version = ">=2.8", markers = "platform_python_implementation == 'PyPy'", optional = true }
psycopg2cffi-compat = { version = "==1.1", markers = "platform_python_implementation == 'PyPy'", optional = true }
pysaml2 = { version = ">=4.5.0", optional = true }
authlib = { version = ">=0.15.1", optional = true }
# systemd-python is necessary for logging to the systemd journal via
# `systemd.journal.JournalHandler`, as is documented in
# `contrib/systemd/log_config.yaml`.
# Note: systemd-python 231 appears to have been yanked from pypi
systemd-python = { version = ">=231", optional = true }
lxml = { version = ">=4.2.0", optional = true }
sentry-sdk = { version = ">=0.7.2", optional = true }
opentracing = { version = ">=2.2.0", optional = true }
jaeger-client = { version = ">=4.0.0", optional = true }
txredisapi = { version = ">=1.4.7", optional = true }
hiredis = { version = "*", optional = true }
Pympler = { version = "*", optional = true }
parameterized = { version = ">=0.7.4", optional = true }
idna = { version = ">=2.5", optional = true }
pyicu = { version = ">=2.10.2", optional = true }

[tool.poetry.extras]
# NB: Packages that should be part of `pip install matrix-synapse[all]` need to be specified
# twice: once here, and once in the `all` extra.
matrix-synapse-ldap3 = ["matrix-synapse-ldap3"]
postgres = ["psycopg2", "psycopg2cffi", "psycopg2cffi-compat"]
saml2 = ["pysaml2"]
oidc = ["authlib"]
# systemd-python is necessary for logging to the systemd journal via
# `systemd.journal.JournalHandler`, as is documented in
# `contrib/systemd/log_config.yaml`.
systemd = ["systemd-python"]
url-preview = ["lxml"]
sentry = ["sentry-sdk"]
opentracing = ["jaeger-client", "opentracing"]
jwt = ["authlib"]
# hiredis is not a *strict* dependency, but it makes things much faster.
# (if it is not installed, we fall back to slow code.)
redis = ["txredisapi", "hiredis"]
# Required to use experimental `caches.track_memory_usage` config option.
cache-memory = ["pympler"]
test = ["parameterized", "idna"]
# Allows for better search for international characters in the user directory. This
# requires libicu's development headers installed on the system (e.g. libicu-dev on
# Debian-based distributions).
user-search = ["pyicu"]

# The duplication here is awful. I hate hate hate hate hate it. However, for now I want
# to ensure you can still `pip install matrix-synapse[all]` like today. Two motivations:
# 1) for new installations, I want instructions in existing documentation and tutorials
#    out there to still work.
# 2) I don't want to hard-code a list of extras into CI if I can help it. The ideal
#    solution here would be something like https://github.com/python-poetry/poetry/issues/3413
# Poetry 1.2's dependency groups might make this easier. But I'm not trying that out
# until there's a stable release of 1.2.
#
# NB: the strings in this list must be *package* names, not extra names.
# Some of our extra names _are_ package names, which can lead to great confusion.
all = [
    # matrix-synapse-ldap3
    "matrix-synapse-ldap3",
    # postgres
    "psycopg2", "psycopg2cffi", "psycopg2cffi-compat",
    # saml2
    "pysaml2",
    # oidc and jwt
    "authlib",
    # url-preview
    "lxml",
    # sentry
    "sentry-sdk",
    # opentracing
    "jaeger-client", "opentracing",
    # redis
    "txredisapi", "hiredis",
    # cache-memory
    "pympler",
    # improved user search
    "pyicu",
    # omitted:
    #   - test: it's useful to have this separate from dev deps in the olddeps job
    #   - systemd: this is a system-based requirement
]

[tool.poetry.dev-dependencies]
# We pin development dependencies in poetry.lock so that our tests don't start
# failing on new releases. Keeping lower bounds loose here means that dependabot
# can bump versions without having to update the content-hash in the lockfile.
# This helps prevents merge conflicts when running a batch of dependabot updates.
isort = ">=5.10.1"
black = ">=22.7.0"
ruff = "0.5.4"
# Type checking only works with the pydantic.v1 compat module from pydantic v2
pydantic = "^2"

# Typechecking
lxml-stubs = ">=0.4.0"
mypy = "*"
mypy-zope = "*"
types-bleach = ">=4.1.0"
types-commonmark = ">=0.9.2"
types-jsonschema = ">=3.2.0"
types-netaddr = ">=0.8.0.6"
types-opentracing = ">=2.4.2"
types-Pillow = ">=8.3.4"
types-psycopg2 = ">=2.9.9"
types-pyOpenSSL = ">=20.0.7"
types-PyYAML = ">=5.4.10"
types-requests = ">=2.26.0"
types-setuptools = ">=57.4.0"

# Dependencies which are exclusively required by unit test code. This is
# NOT a list of all modules that are necessary to run the unit tests.
# Tests assume that all optional dependencies are installed.
# parameterized<0.7.4 can create classes with names that would normally be invalid
# identifiers. trial really does not like this when running with multiple workers.
parameterized = ">=0.7.4"
idna = ">=2.5"

# The following are used by the release script
click = ">=8.1.3"
# GitPython was == 3.1.14; bumped to 3.1.20, the first release with type hints.
GitPython = ">=3.1.20"
commonmark = ">=0.9.1"
pygithub = ">=1.55"
# The following are executed as commands by the release script.
twine = "*"
# Towncrier min version comes from https://github.com/matrix-org/synapse/pull/3425. Rationale unclear.
towncrier = ">=18.6.0rc1"

# Used for checking the Poetry lockfile
tomli = ">=1.2.3"


[build-system]
# The upper bounds here are defensive, intended to prevent situations like
# https://github.com/matrix-org/synapse/issues/13849 and
# https://github.com/matrix-org/synapse/issues/14079 where we see buildtime or
# runtime errors caused by build system changes.
# We are happy to raise these upper bounds upon request,
# provided we check that it's safe to do so (i.e. that CI passes).
requires = ["poetry-core>=1.1.0,<=1.9.0", "setuptools_rust>=1.3,<=1.8.1"]
build-backend = "poetry.core.masonry.api"


[tool.cibuildwheel]
# Skip unsupported platforms (by us or by Rust).
# See https://cibuildwheel.readthedocs.io/en/stable/options/#build-skip for the list of build targets.
# We skip:
#  - CPython 3.6 and 3.7: EOLed
#  - PyPy 3.7: we only support Python 3.8+
#  - musllinux i686: excluded to reduce number of wheels we build.
#    c.f. https://github.com/matrix-org/synapse/pull/12595#discussion_r963107677
#  - PyPy on Aarch64 and musllinux on aarch64: too slow to build.
#    c.f. https://github.com/matrix-org/synapse/pull/14259
skip = "cp36* cp37* pp37* *-musllinux_i686 pp*aarch64 *-musllinux_aarch64"

# We need a rust compiler
before-all =  "curl https://sh.rustup.rs -sSf | sh -s -- --default-toolchain stable -y --profile minimal"
environment= { PATH = "$PATH:$HOME/.cargo/bin" }

# For some reason if we don't manually clean the build directory we
# can end up polluting the next build with a .so that is for the wrong
# Python version.
before-build = "rm -rf {project}/build"
build-frontend = "build"
test-command = "python -c 'from synapse.synapse_rust import sum_as_string; print(sum_as_string(1, 2))'"


[tool.cibuildwheel.linux]
# Wrap the repair command to correctly rename the built cpython wheels as ABI3.
repair-wheel-command = "./.ci/scripts/auditwheel_wrapper.py -w {dest_dir} {wheel}"

[tool.cibuildwheel.macos]
# Wrap the repair command to correctly rename the built cpython wheels as ABI3.
repair-wheel-command = "./.ci/scripts/auditwheel_wrapper.py --require-archs {delocate_archs} -w {dest_dir} {wheel}"<|MERGE_RESOLUTION|>--- conflicted
+++ resolved
@@ -97,11 +97,7 @@
 
 [tool.poetry]
 name = "matrix-synapse"
-<<<<<<< HEAD
-version = "1.111.1"
-=======
 version = "1.112.0"
->>>>>>> 37f9876c
 description = "Homeserver for the Matrix decentralised comms protocol"
 authors = ["Matrix.org Team and Contributors <packages@matrix.org>"]
 license = "AGPL-3.0-or-later"
