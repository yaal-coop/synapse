<<<<<<< HEAD
matrix-synapse-py3 (1.99.0~rc1ubuntu1) UNRELEASED; urgency=medium

  * Fix copyright file with new licensing

 -- Synapse Packaging team <packages@matrix.org>  Thu, 11 Jan 2024 13:47:29 +0000
=======
matrix-synapse-py3 (1.99.0) stable; urgency=medium

  * Fix copyright file with new licensing
  * New Synapse release 1.99.0.

 -- Synapse Packaging team <packages@matrix.org>  Tue, 16 Jan 2024 11:58:34 +0000
>>>>>>> 2927008e

matrix-synapse-py3 (1.99.0~rc1) stable; urgency=medium

  * New Synapse release 1.99.0rc1.

 -- Synapse Packaging team <packages@matrix.org>  Tue, 09 Jan 2024 13:43:56 +0000

matrix-synapse-py3 (1.98.0) stable; urgency=medium

  * New Synapse release 1.98.0.

 -- Synapse Packaging team <packages@matrix.org>  Tue, 12 Dec 2023 15:04:31 +0000

matrix-synapse-py3 (1.98.0~rc1) stable; urgency=medium

  * New Synapse release 1.98.0rc1.

 -- Synapse Packaging team <packages@matrix.org>  Tue, 05 Dec 2023 13:08:42 +0000

matrix-synapse-py3 (1.97.0) stable; urgency=medium

  * New Synapse release 1.97.0.

 -- Synapse Packaging team <packages@matrix.org>  Tue, 28 Nov 2023 14:08:58 +0000

matrix-synapse-py3 (1.97.0~rc1) stable; urgency=medium

  * New Synapse release 1.97.0rc1.

 -- Synapse Packaging team <packages@matrix.org>  Tue, 21 Nov 2023 12:32:03 +0000

matrix-synapse-py3 (1.96.1) stable; urgency=medium

  * New synapse release 1.96.1.

 -- Synapse Packaging team <packages@matrix.org>  Fri, 17 Nov 2023 12:48:45 +0000

matrix-synapse-py3 (1.96.0) stable; urgency=medium

  * New synapse release 1.96.0.

 -- Synapse Packaging team <packages@matrix.org>  Thu, 16 Nov 2023 17:54:26 +0000

matrix-synapse-py3 (1.96.0~rc1) stable; urgency=medium

  * New Synapse release 1.96.0rc1.

 -- Synapse Packaging team <packages@matrix.org>  Tue, 31 Oct 2023 14:09:09 +0000

matrix-synapse-py3 (1.95.1) stable; urgency=medium

  * New Synapse release 1.95.1.

 -- Synapse Packaging team <packages@matrix.org>  Tue, 31 Oct 2023 14:00:00 +0000

matrix-synapse-py3 (1.95.0) stable; urgency=medium

  * New Synapse release 1.95.0.

 -- Synapse Packaging team <packages@matrix.org>  Tue, 24 Oct 2023 13:00:46 +0100

matrix-synapse-py3 (1.95.0~rc1) stable; urgency=medium

  * New synapse release 1.95.0rc1.

 -- Synapse Packaging team <packages@matrix.org>  Tue, 17 Oct 2023 15:50:17 +0000

matrix-synapse-py3 (1.94.0) stable; urgency=medium

  * New Synapse release 1.94.0.

 -- Synapse Packaging team <packages@matrix.org>  Tue, 10 Oct 2023 10:57:41 +0100

matrix-synapse-py3 (1.94.0~rc1) stable; urgency=medium

  * New Synapse release 1.94.0rc1.

 -- Synapse Packaging team <packages@matrix.org>  Tue, 03 Oct 2023 11:48:18 +0100

matrix-synapse-py3 (1.93.0) stable; urgency=medium

  * New Synapse release 1.93.0.

 -- Synapse Packaging team <packages@matrix.org>  Tue, 26 Sep 2023 15:54:40 +0100

matrix-synapse-py3 (1.93.0~rc1) stable; urgency=medium

  * New synapse release 1.93.0rc1.

 -- Synapse Packaging team <packages@matrix.org>  Tue, 19 Sep 2023 11:55:00 +0000

matrix-synapse-py3 (1.92.3) stable; urgency=medium

  * New Synapse release 1.92.3.

 -- Synapse Packaging team <packages@matrix.org>  Mon, 18 Sep 2023 15:05:04 +0200

matrix-synapse-py3 (1.92.2) stable; urgency=medium

  * New Synapse release 1.92.2.

 -- Synapse Packaging team <packages@matrix.org>  Fri, 15 Sep 2023 13:17:41 +0100

matrix-synapse-py3 (1.92.1) stable; urgency=medium

  * New Synapse release 1.92.1.

 -- Synapse Packaging team <packages@matrix.org>  Tue, 12 Sep 2023 13:19:42 +0200

matrix-synapse-py3 (1.92.0) stable; urgency=medium

  * New Synapse release 1.92.0.

 -- Synapse Packaging team <packages@matrix.org>  Tue, 12 Sep 2023 11:59:23 +0200

matrix-synapse-py3 (1.91.2) stable; urgency=medium

  * New synapse release 1.91.2.

 -- Synapse Packaging team <packages@matrix.org>  Wed, 06 Sep 2023 14:59:30 +0000

matrix-synapse-py3 (1.92.0~rc1) stable; urgency=medium

  * New Synapse release 1.92.0rc1.

 -- Synapse Packaging team <packages@matrix.org>  Tue, 05 Sep 2023 11:21:43 +0100

matrix-synapse-py3 (1.91.1) stable; urgency=medium

  * New Synapse release 1.91.1.

 -- Synapse Packaging team <packages@matrix.org>  Mon, 04 Sep 2023 14:03:18 +0100

matrix-synapse-py3 (1.91.0) stable; urgency=medium

  * New Synapse release 1.91.0.

 -- Synapse Packaging team <packages@matrix.org>  Wed, 30 Aug 2023 11:18:10 +0100

matrix-synapse-py3 (1.91.0~rc1) stable; urgency=medium

  * New Synapse release 1.91.0rc1.

 -- Synapse Packaging team <packages@matrix.org>  Wed, 23 Aug 2023 09:47:18 -0700

matrix-synapse-py3 (1.90.0) stable; urgency=medium

  * New Synapse release 1.90.0.

 -- Synapse Packaging team <packages@matrix.org>  Tue, 15 Aug 2023 11:17:34 +0100

matrix-synapse-py3 (1.90.0~rc1) stable; urgency=medium

  * New Synapse release 1.90.0rc1.

 -- Synapse Packaging team <packages@matrix.org>  Tue, 08 Aug 2023 15:29:34 +0100

matrix-synapse-py3 (1.89.0) stable; urgency=medium

  * New Synapse release 1.89.0.

 -- Synapse Packaging team <packages@matrix.org>  Tue, 01 Aug 2023 11:07:15 +0100

matrix-synapse-py3 (1.89.0~rc1) stable; urgency=medium

  * New Synapse release 1.89.0rc1.

 -- Synapse Packaging team <packages@matrix.org>  Tue, 25 Jul 2023 14:31:07 +0200

matrix-synapse-py3 (1.88.0) stable; urgency=medium

  * New Synapse release 1.88.0.

 -- Synapse Packaging team <packages@matrix.org>  Tue, 18 Jul 2023 13:59:28 +0100

matrix-synapse-py3 (1.88.0~rc1) stable; urgency=medium

  * New Synapse release 1.88.0rc1.

 -- Synapse Packaging team <packages@matrix.org>  Tue, 11 Jul 2023 10:20:19 +0100

matrix-synapse-py3 (1.87.0) stable; urgency=medium

  * New Synapse release 1.87.0.

 -- Synapse Packaging team <packages@matrix.org>  Tue, 04 Jul 2023 16:24:00 +0100

matrix-synapse-py3 (1.87.0~rc1) stable; urgency=medium

  * New synapse release 1.87.0rc1.

 -- Synapse Packaging team <packages@matrix.org>  Tue, 27 Jun 2023 15:27:04 +0000

matrix-synapse-py3 (1.86.0) stable; urgency=medium

  * New Synapse release 1.86.0.

 -- Synapse Packaging team <packages@matrix.org>  Tue, 20 Jun 2023 17:22:46 +0200

matrix-synapse-py3 (1.86.0~rc2) stable; urgency=medium

  * New Synapse release 1.86.0rc2.

 -- Synapse Packaging team <packages@matrix.org>  Wed, 14 Jun 2023 12:16:27 +0200

matrix-synapse-py3 (1.86.0~rc1) stable; urgency=medium

  * New Synapse release 1.86.0rc1.

 -- Synapse Packaging team <packages@matrix.org>  Tue, 13 Jun 2023 14:30:45 +0200

matrix-synapse-py3 (1.85.2) stable; urgency=medium

  * New Synapse release 1.85.2.

 -- Synapse Packaging team <packages@matrix.org>  Thu, 08 Jun 2023 13:04:18 +0100

matrix-synapse-py3 (1.85.1) stable; urgency=medium

  * New Synapse release 1.85.1.

 -- Synapse Packaging team <packages@matrix.org>  Wed, 07 Jun 2023 10:51:12 +0100

matrix-synapse-py3 (1.85.0) stable; urgency=medium

  * New Synapse release 1.85.0.

 -- Synapse Packaging team <packages@matrix.org>  Tue, 06 Jun 2023 09:39:29 +0100

matrix-synapse-py3 (1.85.0~rc2) stable; urgency=medium

  * New Synapse release 1.85.0rc2.

 -- Synapse Packaging team <packages@matrix.org>  Thu, 01 Jun 2023 09:16:18 -0700

matrix-synapse-py3 (1.85.0~rc1) stable; urgency=medium

  * New Synapse release 1.85.0rc1.

 -- Synapse Packaging team <packages@matrix.org>  Tue, 30 May 2023 13:56:54 +0100

matrix-synapse-py3 (1.84.1) stable; urgency=medium

  * New Synapse release 1.84.1.

 -- Synapse Packaging team <packages@matrix.org>  Fri, 26 May 2023 16:15:30 +0100

matrix-synapse-py3 (1.84.0) stable; urgency=medium

  * New Synapse release 1.84.0.

 -- Synapse Packaging team <packages@matrix.org>  Tue, 23 May 2023 10:57:22 +0100

matrix-synapse-py3 (1.84.0~rc1) stable; urgency=medium

  * New Synapse release 1.84.0rc1.

 -- Synapse Packaging team <packages@matrix.org>  Tue, 16 May 2023 11:12:02 +0100

matrix-synapse-py3 (1.83.0) stable; urgency=medium

  * New Synapse release 1.83.0.

 -- Synapse Packaging team <packages@matrix.org>  Tue, 09 May 2023 18:13:37 +0200

matrix-synapse-py3 (1.83.0~rc1) stable; urgency=medium

  * New Synapse release 1.83.0rc1.

 -- Synapse Packaging team <packages@matrix.org>  Tue, 02 May 2023 15:56:38 +0100

matrix-synapse-py3 (1.82.0) stable; urgency=medium

  * New Synapse release 1.82.0.

 -- Synapse Packaging team <packages@matrix.org>  Tue, 25 Apr 2023 11:56:06 +0100

matrix-synapse-py3 (1.82.0~rc1) stable; urgency=medium

  * New Synapse release 1.82.0rc1.

 -- Synapse Packaging team <packages@matrix.org>  Tue, 18 Apr 2023 09:47:30 +0100

matrix-synapse-py3 (1.81.0) stable; urgency=medium

  * New Synapse release 1.81.0.

 -- Synapse Packaging team <packages@matrix.org>  Tue, 11 Apr 2023 14:18:35 +0100

matrix-synapse-py3 (1.81.0~rc2) stable; urgency=medium

  * New Synapse release 1.81.0rc2.

 -- Synapse Packaging team <packages@matrix.org>  Thu, 06 Apr 2023 16:07:54 +0100

matrix-synapse-py3 (1.81.0~rc1) stable; urgency=medium

  * New Synapse release 1.81.0rc1.

 -- Synapse Packaging team <packages@matrix.org>  Tue, 04 Apr 2023 14:29:03 +0100

matrix-synapse-py3 (1.80.0) stable; urgency=medium

  * New Synapse release 1.80.0.

 -- Synapse Packaging team <packages@matrix.org>  Tue, 28 Mar 2023 11:10:33 +0100

matrix-synapse-py3 (1.80.0~rc2) stable; urgency=medium

  * New Synapse release 1.80.0rc2.

 -- Synapse Packaging team <packages@matrix.org>  Wed, 22 Mar 2023 08:30:16 -0700

matrix-synapse-py3 (1.80.0~rc1) stable; urgency=medium

  * New Synapse release 1.80.0rc1.

 -- Synapse Packaging team <packages@matrix.org>  Tue, 21 Mar 2023 10:56:08 -0700

matrix-synapse-py3 (1.79.0) stable; urgency=medium

  * New Synapse release 1.79.0.

 -- Synapse Packaging team <packages@matrix.org>  Tue, 14 Mar 2023 16:14:50 +0100

matrix-synapse-py3 (1.79.0~rc2) stable; urgency=medium

  * New Synapse release 1.79.0rc2.

 -- Synapse Packaging team <packages@matrix.org>  Mon, 13 Mar 2023 12:54:21 +0000

matrix-synapse-py3 (1.79.0~rc1) stable; urgency=medium

  * New Synapse release 1.79.0rc1.

 -- Synapse Packaging team <packages@matrix.org>  Tue, 07 Mar 2023 12:03:49 +0000

matrix-synapse-py3 (1.78.0) stable; urgency=medium

  * New Synapse release 1.78.0.

 -- Synapse Packaging team <packages@matrix.org>  Tue, 28 Feb 2023 08:56:03 -0800

matrix-synapse-py3 (1.78.0~rc1) stable; urgency=medium

  * Add `matrix-org-archive-keyring` package as recommended.
  * New Synapse release 1.78.0rc1.

 -- Synapse Packaging team <packages@matrix.org>  Tue, 21 Feb 2023 14:29:19 +0000

matrix-synapse-py3 (1.77.0) stable; urgency=medium

  * New Synapse release 1.77.0.

 -- Synapse Packaging team <packages@matrix.org>  Tue, 14 Feb 2023 12:59:02 +0100

matrix-synapse-py3 (1.77.0~rc2) stable; urgency=medium

  * New Synapse release 1.77.0rc2.

 -- Synapse Packaging team <packages@matrix.org>  Fri, 10 Feb 2023 12:44:21 +0000

matrix-synapse-py3 (1.77.0~rc1) stable; urgency=medium

  * New Synapse release 1.77.0rc1.

 -- Synapse Packaging team <packages@matrix.org>  Tue, 07 Feb 2023 13:45:14 +0000

matrix-synapse-py3 (1.76.0) stable; urgency=medium

  * New Synapse release 1.76.0.

 -- Synapse Packaging team <packages@matrix.org>  Tue, 31 Jan 2023 08:21:47 -0800

matrix-synapse-py3 (1.76.0~rc2) stable; urgency=medium

  * New Synapse release 1.76.0rc2.

 -- Synapse Packaging team <packages@matrix.org>  Fri, 27 Jan 2023 11:17:57 +0000

matrix-synapse-py3 (1.76.0~rc1) stable; urgency=medium

  * Use Poetry 1.3.2 to manage the bundled virtualenv included with this package.
  * New Synapse release 1.76.0rc1.

 -- Synapse Packaging team <packages@matrix.org>  Wed, 25 Jan 2023 16:21:16 +0000

matrix-synapse-py3 (1.75.0) stable; urgency=medium

  * New Synapse release 1.75.0.

 -- Synapse Packaging team <packages@matrix.org>  Tue, 17 Jan 2023 11:36:02 +0000

matrix-synapse-py3 (1.75.0~rc2) stable; urgency=medium

  * New Synapse release 1.75.0rc2.

 -- Synapse Packaging team <packages@matrix.org>  Thu, 12 Jan 2023 10:30:15 -0800

matrix-synapse-py3 (1.75.0~rc1) stable; urgency=medium

  * New Synapse release 1.75.0rc1.

 -- Synapse Packaging team <packages@matrix.org>  Tue, 10 Jan 2023 12:18:27 +0000

matrix-synapse-py3 (1.74.0) stable; urgency=medium

  * New Synapse release 1.74.0.

 -- Synapse Packaging team <packages@matrix.org>  Tue, 20 Dec 2022 16:07:38 +0000

matrix-synapse-py3 (1.74.0~rc1) stable; urgency=medium

  * New dependency on libicu-dev to provide improved results for user
    search.
  * New Synapse release 1.74.0rc1.

 -- Synapse Packaging team <packages@matrix.org>  Tue, 13 Dec 2022 13:30:01 +0000

matrix-synapse-py3 (1.73.0) stable; urgency=medium

  * New Synapse release 1.73.0.

 -- Synapse Packaging team <packages@matrix.org>  Tue, 06 Dec 2022 11:48:56 +0000

matrix-synapse-py3 (1.73.0~rc2) stable; urgency=medium

  * New Synapse release 1.73.0rc2.

 -- Synapse Packaging team <packages@matrix.org>  Thu, 01 Dec 2022 10:02:19 +0000

matrix-synapse-py3 (1.73.0~rc1) stable; urgency=medium

  * New Synapse release 1.73.0rc1.

 -- Synapse Packaging team <packages@matrix.org>  Tue, 29 Nov 2022 12:28:13 +0000

matrix-synapse-py3 (1.72.0) stable; urgency=medium

  * New Synapse release 1.72.0.

 -- Synapse Packaging team <packages@matrix.org>  Tue, 22 Nov 2022 10:57:30 +0000

matrix-synapse-py3 (1.72.0~rc1) stable; urgency=medium

  * New Synapse release 1.72.0rc1.

 -- Synapse Packaging team <packages@matrix.org>  Wed, 16 Nov 2022 15:10:59 +0000

matrix-synapse-py3 (1.71.0) stable; urgency=medium

  * New Synapse release 1.71.0.

 -- Synapse Packaging team <packages@matrix.org>  Tue, 08 Nov 2022 10:38:10 +0000

matrix-synapse-py3 (1.71.0~rc2) stable; urgency=medium

  * New Synapse release 1.71.0rc2.

 -- Synapse Packaging team <packages@matrix.org>  Fri, 04 Nov 2022 12:00:33 +0000

matrix-synapse-py3 (1.71.0~rc1) stable; urgency=medium

  * New Synapse release 1.71.0rc1.

 -- Synapse Packaging team <packages@matrix.org>  Tue, 01 Nov 2022 12:10:17 +0000

matrix-synapse-py3 (1.70.1) stable; urgency=medium

  * New Synapse release 1.70.1.

 -- Synapse Packaging team <packages@matrix.org>  Fri, 28 Oct 2022 12:10:21 +0100

matrix-synapse-py3 (1.70.0) stable; urgency=medium

  * New Synapse release 1.70.0.

 -- Synapse Packaging team <packages@matrix.org>  Wed, 26 Oct 2022 11:11:50 +0100

matrix-synapse-py3 (1.70.0~rc2) stable; urgency=medium

  * New Synapse release 1.70.0rc2.

 -- Synapse Packaging team <packages@matrix.org>  Tue, 25 Oct 2022 10:59:47 +0100

matrix-synapse-py3 (1.70.0~rc1) stable; urgency=medium

  * New Synapse release 1.70.0rc1.

 -- Synapse Packaging team <packages@matrix.org>  Wed, 19 Oct 2022 14:11:57 +0100

matrix-synapse-py3 (1.69.0) stable; urgency=medium

  * New Synapse release 1.69.0.

 -- Synapse Packaging team <packages@matrix.org>  Mon, 17 Oct 2022 11:31:03 +0100

matrix-synapse-py3 (1.69.0~rc4) stable; urgency=medium

  * New Synapse release 1.69.0rc4.

 -- Synapse Packaging team <packages@matrix.org>  Fri, 14 Oct 2022 15:04:47 +0100

matrix-synapse-py3 (1.69.0~rc3) stable; urgency=medium

  * New Synapse release 1.69.0rc3.

 -- Synapse Packaging team <packages@matrix.org>  Wed, 12 Oct 2022 13:24:04 +0100

matrix-synapse-py3 (1.69.0~rc2) stable; urgency=medium

  * New Synapse release 1.69.0rc2.

 -- Synapse Packaging team <packages@matrix.org>  Thu, 06 Oct 2022 14:45:00 +0100

matrix-synapse-py3 (1.69.0~rc1) stable; urgency=medium

  * The man page for the hash_password script has been updated to reflect
    the correct default value of 'bcrypt_rounds'.
  * New Synapse release 1.69.0rc1.

 -- Synapse Packaging team <packages@matrix.org>  Tue, 04 Oct 2022 11:17:16 +0100

matrix-synapse-py3 (1.68.0) stable; urgency=medium

  * New Synapse release 1.68.0.

 -- Synapse Packaging team <packages@matrix.org>  Tue, 27 Sep 2022 12:02:09 +0100

matrix-synapse-py3 (1.68.0~rc2) stable; urgency=medium

  * New Synapse release 1.68.0rc2.

 -- Synapse Packaging team <packages@matrix.org>  Fri, 23 Sep 2022 09:40:10 +0100

matrix-synapse-py3 (1.68.0~rc1) stable; urgency=medium

  * New Synapse release 1.68.0rc1.

 -- Synapse Packaging team <packages@matrix.org>  Tue, 20 Sep 2022 11:18:20 +0100

matrix-synapse-py3 (1.67.0) stable; urgency=medium

  * New Synapse release 1.67.0.

 -- Synapse Packaging team <packages@matrix.org>  Tue, 13 Sep 2022 09:19:56 +0100

matrix-synapse-py3 (1.67.0~rc1) stable; urgency=medium

  [ Erik Johnston ]
  * Use stable poetry 1.2.0 version, rather than a prerelease.

  [ Synapse Packaging team ]
  * New Synapse release 1.67.0rc1.

 -- Synapse Packaging team <packages@matrix.org>  Tue, 06 Sep 2022 09:01:06 +0100

matrix-synapse-py3 (1.66.0) stable; urgency=medium

  * New Synapse release 1.66.0.

 -- Synapse Packaging team <packages@matrix.org>  Wed, 31 Aug 2022 11:20:17 +0100

matrix-synapse-py3 (1.66.0~rc2+nmu1) UNRELEASED; urgency=medium

  [ Jörg Behrmann ]
  * Update debhelper to compatibility level 12.
  * Drop the preinst script stopping synapse.
  * Allocate a group for the system user.
  * Change dpkg-statoverride to --force-statoverride-add.

  [ Erik Johnston ]
  * Disable `dh_auto_configure` as it broke during Rust build.

 -- Jörg Behrmann <behrmann@physik.fu-berlin.de>  Tue, 23 Aug 2022 17:17:00 +0100

matrix-synapse-py3 (1.66.0~rc2) stable; urgency=medium

  * New Synapse release 1.66.0rc2.

 -- Synapse Packaging team <packages@matrix.org>  Tue, 30 Aug 2022 12:25:19 +0100

matrix-synapse-py3 (1.66.0~rc1) stable; urgency=medium

  * New Synapse release 1.66.0rc1.

 -- Synapse Packaging team <packages@matrix.org>  Tue, 23 Aug 2022 09:48:55 +0100

matrix-synapse-py3 (1.65.0) stable; urgency=medium

  * New Synapse release 1.65.0.

 -- Synapse Packaging team <packages@matrix.org>  Tue, 16 Aug 2022 16:51:26 +0100

matrix-synapse-py3 (1.65.0~rc2) stable; urgency=medium

  * New Synapse release 1.65.0rc2.

 -- Synapse Packaging team <packages@matrix.org>  Thu, 11 Aug 2022 11:38:18 +0100

matrix-synapse-py3 (1.65.0~rc1) stable; urgency=medium

  * New Synapse release 1.65.0rc1.

 -- Synapse Packaging team <packages@matrix.org>  Tue, 09 Aug 2022 11:39:29 +0100

matrix-synapse-py3 (1.64.0) stable; urgency=medium

  * New Synapse release 1.64.0.

 -- Synapse Packaging team <packages@matrix.org>  Tue, 02 Aug 2022 10:32:30 +0100

matrix-synapse-py3 (1.64.0~rc2) stable; urgency=medium

  * New Synapse release 1.64.0rc2.

 -- Synapse Packaging team <packages@matrix.org>  Fri, 29 Jul 2022 12:22:53 +0100

matrix-synapse-py3 (1.64.0~rc1) stable; urgency=medium

  * New Synapse release 1.64.0rc1.

 -- Synapse Packaging team <packages@matrix.org>  Tue, 26 Jul 2022 12:11:49 +0100

matrix-synapse-py3 (1.63.1) stable; urgency=medium

  * New Synapse release 1.63.1.

 -- Synapse Packaging team <packages@matrix.org>  Wed, 20 Jul 2022 13:36:52 +0100

matrix-synapse-py3 (1.63.0) stable; urgency=medium

  * Clarify that homeserver server names are included in the data reported
    by opt-in server stats reporting (`report_stats` homeserver config option).
  * New Synapse release 1.63.0.

 -- Synapse Packaging team <packages@matrix.org>  Tue, 19 Jul 2022 14:42:24 +0200

matrix-synapse-py3 (1.63.0~rc1) stable; urgency=medium

  * New Synapse release 1.63.0rc1.

 -- Synapse Packaging team <packages@matrix.org>  Tue, 12 Jul 2022 11:26:02 +0100

matrix-synapse-py3 (1.62.0) stable; urgency=medium

  * New Synapse release 1.62.0.

 -- Synapse Packaging team <packages@matrix.org>  Tue, 05 Jul 2022 11:14:15 +0100

matrix-synapse-py3 (1.62.0~rc3) stable; urgency=medium

  * New Synapse release 1.62.0rc3.

 -- Synapse Packaging team <packages@matrix.org>  Mon, 04 Jul 2022 16:07:01 +0100

matrix-synapse-py3 (1.62.0~rc2) stable; urgency=medium

  * New Synapse release 1.62.0rc2.

 -- Synapse Packaging team <packages@matrix.org>  Fri, 01 Jul 2022 11:42:41 +0100

matrix-synapse-py3 (1.62.0~rc1) stable; urgency=medium

  * New Synapse release 1.62.0rc1.

 -- Synapse Packaging team <packages@matrix.org>  Tue, 28 Jun 2022 16:34:57 +0100

matrix-synapse-py3 (1.61.1) stable; urgency=medium

  * New Synapse release 1.61.1.

 -- Synapse Packaging team <packages@matrix.org>  Tue, 28 Jun 2022 14:33:46 +0100

matrix-synapse-py3 (1.61.0) stable; urgency=medium

  * New Synapse release 1.61.0.

 -- Synapse Packaging team <packages@matrix.org>  Tue, 14 Jun 2022 11:44:19 +0100

matrix-synapse-py3 (1.61.0~rc1) stable; urgency=medium

  * Remove unused `jitsimeetbridge` experiment from `contrib` directory.
  * New Synapse release 1.61.0rc1.

 -- Synapse Packaging team <packages@matrix.org>  Tue, 07 Jun 2022 12:42:31 +0100

matrix-synapse-py3 (1.60.0) stable; urgency=medium

  * New Synapse release 1.60.0.

 -- Synapse Packaging team <packages@matrix.org>  Tue, 31 May 2022 13:41:22 +0100

matrix-synapse-py3 (1.60.0~rc2) stable; urgency=medium

  * New Synapse release 1.60.0rc2.

 -- Synapse Packaging team <packages@matrix.org>  Fri, 27 May 2022 11:04:55 +0100

matrix-synapse-py3 (1.60.0~rc1) stable; urgency=medium

  * New Synapse release 1.60.0rc1.

 -- Synapse Packaging team <packages@matrix.org>  Tue, 24 May 2022 12:05:01 +0100

matrix-synapse-py3 (1.59.1) stable; urgency=medium

  * New Synapse release 1.59.1.

 -- Synapse Packaging team <packages@matrix.org>  Wed, 18 May 2022 11:41:46 +0100

matrix-synapse-py3 (1.59.0) stable; urgency=medium

  * New Synapse release 1.59.0.

 -- Synapse Packaging team <packages@matrix.org>  Tue, 17 May 2022 10:26:50 +0100

matrix-synapse-py3 (1.59.0~rc2) stable; urgency=medium

  * New Synapse release 1.59.0rc2.

 -- Synapse Packaging team <packages@matrix.org>  Mon, 16 May 2022 12:52:15 +0100

matrix-synapse-py3 (1.59.0~rc1) stable; urgency=medium

  * Adjust how the `exported-requirements.txt` file is generated as part of
    the process of building these packages. This affects the package
    maintainers only; end-users are unaffected.
  * New Synapse release 1.59.0rc1.

 -- Synapse Packaging team <packages@matrix.org>  Tue, 10 May 2022 10:45:08 +0100

matrix-synapse-py3 (1.58.1) stable; urgency=medium

  * Include python dependencies from the `systemd` and `cache_memory` extras package groups, which
    were incorrectly omitted from the 1.58.0 package.
  * New Synapse release 1.58.1.

 -- Synapse Packaging team <packages@matrix.org>  Thu, 05 May 2022 14:58:23 +0100

matrix-synapse-py3 (1.58.0) stable; urgency=medium

  * New Synapse release 1.58.0.

 -- Synapse Packaging team <packages@matrix.org>  Tue, 03 May 2022 10:52:58 +0100

matrix-synapse-py3 (1.58.0~rc2) stable; urgency=medium

  * New Synapse release 1.58.0rc2.

 -- Synapse Packaging team <packages@matrix.org>  Tue, 26 Apr 2022 17:14:56 +0100

matrix-synapse-py3 (1.58.0~rc1) stable; urgency=medium

  * Use poetry to manage the bundled virtualenv included with this package.
  * New Synapse release 1.58.0rc1.

 -- Synapse Packaging team <packages@matrix.org>  Tue, 26 Apr 2022 11:15:20 +0100

matrix-synapse-py3 (1.57.1) stable; urgency=medium

  * New synapse release 1.57.1.

 -- Synapse Packaging team <packages@matrix.org>  Wed, 20 Apr 2022 15:27:21 +0100

matrix-synapse-py3 (1.57.0) stable; urgency=medium

  * New synapse release 1.57.0.

 -- Synapse Packaging team <packages@matrix.org>  Tue, 19 Apr 2022 10:58:42 +0100

matrix-synapse-py3 (1.57.0~rc1) stable; urgency=medium

  * New synapse release 1.57.0~rc1.

 -- Synapse Packaging team <packages@matrix.org>  Tue, 12 Apr 2022 13:36:25 +0100

matrix-synapse-py3 (1.56.0) stable; urgency=medium

  * New synapse release 1.56.0.

 -- Synapse Packaging team <packages@matrix.org>  Tue, 05 Apr 2022 12:38:39 +0100

matrix-synapse-py3 (1.56.0~rc1) stable; urgency=medium

  * New synapse release 1.56.0~rc1.

 -- Synapse Packaging team <packages@matrix.org>  Tue, 29 Mar 2022 10:40:50 +0100

matrix-synapse-py3 (1.55.2) stable; urgency=medium

  * New synapse release 1.55.2.

 -- Synapse Packaging team <packages@matrix.org>  Thu, 24 Mar 2022 19:07:11 +0000

matrix-synapse-py3 (1.55.1) stable; urgency=medium

  * New synapse release 1.55.1.

 -- Synapse Packaging team <packages@matrix.org>  Thu, 24 Mar 2022 17:44:23 +0000

matrix-synapse-py3 (1.55.0) stable; urgency=medium

  * New synapse release 1.55.0.

 -- Synapse Packaging team <packages@matrix.org>  Tue, 22 Mar 2022 13:59:26 +0000

matrix-synapse-py3 (1.55.0~rc1) stable; urgency=medium

  * New synapse release 1.55.0~rc1.

 -- Synapse Packaging team <packages@matrix.org>  Tue, 15 Mar 2022 10:59:31 +0000

matrix-synapse-py3 (1.54.0) stable; urgency=medium

  * New synapse release 1.54.0.

 -- Synapse Packaging team <packages@matrix.org>  Tue, 08 Mar 2022 10:54:52 +0000

matrix-synapse-py3 (1.54.0~rc1) stable; urgency=medium

  * New synapse release 1.54.0~rc1.

 -- Synapse Packaging team <packages@matrix.org>  Wed, 02 Mar 2022 10:43:22 +0000

matrix-synapse-py3 (1.53.0) stable; urgency=medium

  * New synapse release 1.53.0.

 -- Synapse Packaging team <packages@matrix.org>  Tue, 22 Feb 2022 11:32:06 +0000

matrix-synapse-py3 (1.53.0~rc1) stable; urgency=medium

  * New synapse release 1.53.0~rc1.

 -- Synapse Packaging team <packages@matrix.org>  Tue, 15 Feb 2022 10:40:50 +0000

matrix-synapse-py3 (1.52.0) stable; urgency=medium

  * New synapse release 1.52.0.

 -- Synapse Packaging team <packages@matrix.org>  Tue, 08 Feb 2022 11:34:54 +0000

matrix-synapse-py3 (1.52.0~rc1) stable; urgency=medium

  * New synapse release 1.52.0~rc1.

 -- Synapse Packaging team <packages@matrix.org>  Tue, 01 Feb 2022 11:04:09 +0000

matrix-synapse-py3 (1.51.0) stable; urgency=medium

  * New synapse release 1.51.0.

 -- Synapse Packaging team <packages@matrix.org>  Tue, 25 Jan 2022 11:28:51 +0000

matrix-synapse-py3 (1.51.0~rc2) stable; urgency=medium

  * New synapse release 1.51.0~rc2.

 -- Synapse Packaging team <packages@matrix.org>  Mon, 24 Jan 2022 12:25:00 +0000

matrix-synapse-py3 (1.51.0~rc1) stable; urgency=medium

  * New synapse release 1.51.0~rc1.

 -- Synapse Packaging team <packages@matrix.org>  Fri, 21 Jan 2022 10:46:02 +0000

matrix-synapse-py3 (1.50.2) stable; urgency=medium

  * New synapse release 1.50.2.

 -- Synapse Packaging team <packages@matrix.org>  Mon, 24 Jan 2022 13:37:11 +0000

matrix-synapse-py3 (1.50.1) stable; urgency=medium

  * New synapse release 1.50.1.

 -- Synapse Packaging team <packages@matrix.org>  Tue, 18 Jan 2022 16:06:26 +0000

matrix-synapse-py3 (1.50.0) stable; urgency=medium

  * New synapse release 1.50.0.

 -- Synapse Packaging team <packages@matrix.org>  Tue, 18 Jan 2022 10:40:38 +0000

matrix-synapse-py3 (1.50.0~rc2) stable; urgency=medium

  * New synapse release 1.50.0~rc2.

 -- Synapse Packaging team <packages@matrix.org>  Fri, 14 Jan 2022 11:18:06 +0000

matrix-synapse-py3 (1.50.0~rc1) stable; urgency=medium

  * New synapse release 1.50.0~rc1.

 -- Synapse Packaging team <packages@matrix.org>  Wed, 05 Jan 2022 12:36:17 +0000

matrix-synapse-py3 (1.49.2) stable; urgency=medium

  * New synapse release 1.49.2.

 -- Synapse Packaging team <packages@matrix.org>  Tue, 21 Dec 2021 17:31:03 +0000

matrix-synapse-py3 (1.49.1) stable; urgency=medium

  * New synapse release 1.49.1.

 -- Synapse Packaging team <packages@matrix.org>  Tue, 21 Dec 2021 11:07:30 +0000

matrix-synapse-py3 (1.49.0) stable; urgency=medium

  * New synapse release 1.49.0.

 -- Synapse Packaging team <packages@matrix.org>  Tue, 14 Dec 2021 12:39:46 +0000

matrix-synapse-py3 (1.49.0~rc1) stable; urgency=medium

  * New synapse release 1.49.0~rc1.

 -- Synapse Packaging team <packages@matrix.org>  Tue, 07 Dec 2021 13:52:21 +0000

matrix-synapse-py3 (1.48.0) stable; urgency=medium

  * New synapse release 1.48.0.

 -- Synapse Packaging team <packages@matrix.org>  Tue, 30 Nov 2021 11:24:15 +0000

matrix-synapse-py3 (1.48.0~rc1) stable; urgency=medium

  * New synapse release 1.48.0~rc1.

 -- Synapse Packaging team <packages@matrix.org>  Thu, 25 Nov 2021 15:56:03 +0000

matrix-synapse-py3 (1.47.1) stable; urgency=medium

  * New synapse release 1.47.1.

 -- Synapse Packaging team <packages@matrix.org>  Fri, 19 Nov 2021 13:44:32 +0000

matrix-synapse-py3 (1.47.0) stable; urgency=medium

  * New synapse release 1.47.0.

 -- Synapse Packaging team <packages@matrix.org>  Wed, 17 Nov 2021 13:09:43 +0000

matrix-synapse-py3 (1.47.0~rc3) stable; urgency=medium

  * New synapse release 1.47.0~rc3.

 -- Synapse Packaging team <packages@matrix.org>  Tue, 16 Nov 2021 14:32:47 +0000

matrix-synapse-py3 (1.47.0~rc2) stable; urgency=medium

  [ Dan Callahan ]
  * Update scripts to pass Shellcheck lints.
  * Remove unused Vagrant scripts from debian/ directory.
  * Allow building Debian packages for any architecture, not just amd64.
  * Preinstall the "wheel" package when building virtualenvs.
  * Do not error if /etc/default/matrix-synapse is missing.

  [ Synapse Packaging team ]
  * New synapse release 1.47.0~rc2.

 -- Synapse Packaging team <packages@matrix.org>  Wed, 10 Nov 2021 09:41:01 +0000

matrix-synapse-py3 (1.46.0) stable; urgency=medium

  [ Richard van der Hoff ]
  * Compress debs with xz, to fix incompatibility of impish debs with reprepro.

  [ Synapse Packaging team ]
  * New synapse release 1.46.0.

 -- Synapse Packaging team <packages@matrix.org>  Tue, 02 Nov 2021 13:22:53 +0000

matrix-synapse-py3 (1.46.0~rc1) stable; urgency=medium

  * New synapse release 1.46.0~rc1.

 -- Synapse Packaging team <packages@matrix.org>  Tue, 26 Oct 2021 14:04:04 +0100

matrix-synapse-py3 (1.45.1) stable; urgency=medium

  * New synapse release 1.45.1.

 -- Synapse Packaging team <packages@matrix.org>  Wed, 20 Oct 2021 11:58:27 +0100

matrix-synapse-py3 (1.45.0) stable; urgency=medium

  * New synapse release 1.45.0.

 -- Synapse Packaging team <packages@matrix.org>  Tue, 19 Oct 2021 11:18:53 +0100

matrix-synapse-py3 (1.45.0~rc2) stable; urgency=medium

  * New synapse release 1.45.0~rc2.

 -- Synapse Packaging team <packages@matrix.org>  Thu, 14 Oct 2021 10:58:24 +0100

matrix-synapse-py3 (1.45.0~rc1) stable; urgency=medium

  [ Nick @ Beeper ]
  * Include an `update_synapse_database` script in the distribution.

  [ Synapse Packaging team ]
  * New synapse release 1.45.0~rc1.

 -- Synapse Packaging team <packages@matrix.org>  Tue, 12 Oct 2021 10:46:27 +0100

matrix-synapse-py3 (1.44.0) stable; urgency=medium

  * New synapse release 1.44.0.

 -- Synapse Packaging team <packages@matrix.org>  Tue, 05 Oct 2021 13:43:57 +0100

matrix-synapse-py3 (1.44.0~rc3) stable; urgency=medium

  * New synapse release 1.44.0~rc3.

 -- Synapse Packaging team <packages@matrix.org>  Mon, 04 Oct 2021 14:57:22 +0100

matrix-synapse-py3 (1.44.0~rc2) stable; urgency=medium

  * New synapse release 1.44.0~rc2.

 -- Synapse Packaging team <packages@matrix.org>  Thu, 30 Sep 2021 12:39:10 +0100

matrix-synapse-py3 (1.44.0~rc1) stable; urgency=medium

  * New synapse release 1.44.0~rc1.

 -- Synapse Packaging team <packages@matrix.org>  Tue, 28 Sep 2021 13:41:28 +0100

matrix-synapse-py3 (1.43.0) stable; urgency=medium

  * New synapse release 1.43.0.

 -- Synapse Packaging team <packages@matrix.org>  Tue, 21 Sep 2021 11:49:05 +0100

matrix-synapse-py3 (1.43.0~rc2) stable; urgency=medium

  * New synapse release 1.43.0~rc2.

 -- Synapse Packaging team <packages@matrix.org>  Fri, 17 Sep 2021 10:43:21 +0100

matrix-synapse-py3 (1.43.0~rc1) stable; urgency=medium

  * New synapse release 1.43.0~rc1.

 -- Synapse Packaging team <packages@matrix.org>  Tue, 14 Sep 2021 11:39:46 +0100

matrix-synapse-py3 (1.42.0) stable; urgency=medium

  * New synapse release 1.42.0.

 -- Synapse Packaging team <packages@matrix.org>  Tue, 07 Sep 2021 16:19:09 +0100

matrix-synapse-py3 (1.42.0~rc2) stable; urgency=medium

  * New synapse release 1.42.0~rc2.

 -- Synapse Packaging team <packages@matrix.org>  Mon, 06 Sep 2021 15:25:13 +0100

matrix-synapse-py3 (1.42.0~rc1) stable; urgency=medium

  * New synapse release 1.42.0rc1.

 -- Synapse Packaging team <packages@matrix.org>  Wed, 01 Sep 2021 11:37:48 +0100

matrix-synapse-py3 (1.41.1) stable; urgency=high

  * New synapse release 1.41.1.

 -- Synapse Packaging team <packages@matrix.org>  Tue, 31 Aug 2021 12:59:10 +0100

matrix-synapse-py3 (1.41.0) stable; urgency=medium

  * New synapse release 1.41.0.

 -- Synapse Packaging team <packages@matrix.org>  Tue, 24 Aug 2021 15:31:45 +0100

matrix-synapse-py3 (1.41.0~rc1) stable; urgency=medium

  * New synapse release 1.41.0~rc1.

 -- Synapse Packaging team <packages@matrix.org>  Wed, 18 Aug 2021 15:52:00 +0100

matrix-synapse-py3 (1.40.0) stable; urgency=medium

  * New synapse release 1.40.0.

 -- Synapse Packaging team <packages@matrix.org>  Tue, 10 Aug 2021 13:50:48 +0100

matrix-synapse-py3 (1.40.0~rc3) stable; urgency=medium

  * New synapse release 1.40.0~rc3.

 -- Synapse Packaging team <packages@matrix.org>  Mon, 09 Aug 2021 13:41:08 +0100

matrix-synapse-py3 (1.40.0~rc2) stable; urgency=medium

  * New synapse release 1.40.0~rc2.

 -- Synapse Packaging team <packages@matrix.org>  Wed, 04 Aug 2021 17:08:55 +0100

matrix-synapse-py3 (1.40.0~rc1) stable; urgency=medium

  [ Richard van der Hoff ]
  * Drop backwards-compatibility code that was required to support Ubuntu Xenial.
  * Update package triggers so that the virtualenv is correctly rebuilt
    when the system python is rebuilt, on recent Python versions.

  [ Synapse Packaging team ]
  * New synapse release 1.40.0~rc1.

 -- Synapse Packaging team <packages@matrix.org>  Tue, 03 Aug 2021 11:31:49 +0100

matrix-synapse-py3 (1.39.0) stable; urgency=medium

  * New synapse release 1.39.0.

 -- Synapse Packaging team <packages@matrix.org>  Thu, 29 Jul 2021 09:59:00 +0100

matrix-synapse-py3 (1.39.0~rc3) stable; urgency=medium

  * New synapse release 1.39.0~rc3.

 -- Synapse Packaging team <packages@matrix.org>  Wed, 28 Jul 2021 13:30:58 +0100

matrix-synapse-py3 (1.38.1) stable; urgency=medium

  * New synapse release 1.38.1.

 -- Synapse Packaging team <packages@matrix.org>  Thu, 22 Jul 2021 15:37:06 +0100

matrix-synapse-py3 (1.39.0~rc1) stable; urgency=medium

  * New synapse release 1.39.0rc1.

 -- Synapse Packaging team <packages@matrix.org>  Tue, 20 Jul 2021 14:28:34 +0100

matrix-synapse-py3 (1.38.0) stable; urgency=medium

  * New synapse release 1.38.0.

 -- Synapse Packaging team <packages@matrix.org>  Tue, 13 Jul 2021 13:20:56 +0100

matrix-synapse-py3 (1.38.0rc3) prerelease; urgency=medium

  [ Erik Johnston ]
  * Add synapse_review_recent_signups script

  [ Synapse Packaging team ]
  * New synapse release 1.38.0rc3.

 -- Synapse Packaging team <packages@matrix.org>  Tue, 13 Jul 2021 11:53:56 +0100

matrix-synapse-py3 (1.37.1) stable; urgency=medium

  * New synapse release 1.37.1.

 -- Synapse Packaging team <packages@matrix.org>  Wed, 30 Jun 2021 12:24:06 +0100

matrix-synapse-py3 (1.37.0) stable; urgency=medium

  * New synapse release 1.37.0.

 -- Synapse Packaging team <packages@matrix.org>  Tue, 29 Jun 2021 10:15:25 +0100

matrix-synapse-py3 (1.36.0) stable; urgency=medium

  * New synapse release 1.36.0.

 -- Synapse Packaging team <packages@matrix.org>  Tue, 15 Jun 2021 15:41:53 +0100

matrix-synapse-py3 (1.35.1) stable; urgency=medium

  * New synapse release 1.35.1.

 -- Synapse Packaging team <packages@matrix.org>  Thu, 03 Jun 2021 08:11:29 -0400

matrix-synapse-py3 (1.35.0) stable; urgency=medium

  * New synapse release 1.35.0.

 -- Synapse Packaging team <packages@matrix.org>  Tue, 01 Jun 2021 13:23:35 +0100

matrix-synapse-py3 (1.34.0) stable; urgency=medium

  * New synapse release 1.34.0.

 -- Synapse Packaging team <packages@matrix.org>  Mon, 17 May 2021 11:34:18 +0100

matrix-synapse-py3 (1.33.2) stable; urgency=medium

  * New synapse release 1.33.2.

 -- Synapse Packaging team <packages@matrix.org>  Tue, 11 May 2021 11:17:59 +0100

matrix-synapse-py3 (1.33.1) stable; urgency=medium

  * New synapse release 1.33.1.

 -- Synapse Packaging team <packages@matrix.org>  Thu, 06 May 2021 14:06:33 +0100

matrix-synapse-py3 (1.33.0) stable; urgency=medium

  * New synapse release 1.33.0.

 -- Synapse Packaging team <packages@matrix.org>  Wed, 05 May 2021 14:15:27 +0100

matrix-synapse-py3 (1.32.2) stable; urgency=medium

  * New synapse release 1.32.2.

 -- Synapse Packaging team <packages@matrix.org>  Wed, 22 Apr 2021 12:43:52 +0100

matrix-synapse-py3 (1.32.1) stable; urgency=medium

  * New synapse release 1.32.1.

 -- Synapse Packaging team <packages@matrix.org>  Wed, 21 Apr 2021 14:00:55 +0100

matrix-synapse-py3 (1.32.0) stable; urgency=medium

  [ Dan Callahan ]
  * Skip tests when DEB_BUILD_OPTIONS contains "nocheck".

  [ Synapse Packaging team ]
  * New synapse release 1.32.0.

 -- Synapse Packaging team <packages@matrix.org>  Tue, 20 Apr 2021 14:28:39 +0100

matrix-synapse-py3 (1.31.0) stable; urgency=medium

  * New synapse release 1.31.0.

 -- Synapse Packaging team <packages@matrix.org>  Tue, 06 Apr 2021 13:08:29 +0100

matrix-synapse-py3 (1.30.1) stable; urgency=medium

  * New synapse release 1.30.1.

 -- Synapse Packaging team <packages@matrix.org>  Fri, 26 Mar 2021 12:01:28 +0000

matrix-synapse-py3 (1.30.0) stable; urgency=medium

  * New synapse release 1.30.0.

 -- Synapse Packaging team <packages@matrix.org>  Mon, 22 Mar 2021 13:15:34 +0000

matrix-synapse-py3 (1.29.0) stable; urgency=medium

  [ Jonathan de Jong ]
  * Remove the python -B flag (don't generate bytecode) in scripts and documentation.

  [ Synapse Packaging team ]
  * New synapse release 1.29.0.

 -- Synapse Packaging team <packages@matrix.org>  Mon, 08 Mar 2021 13:51:50 +0000

matrix-synapse-py3 (1.28.0) stable; urgency=medium

  * New synapse release 1.28.0.

 -- Synapse Packaging team <packages@matrix.org>  Thu, 25 Feb 2021 10:21:57 +0000

matrix-synapse-py3 (1.27.0) stable; urgency=medium

  [ Dan Callahan ]
  * Fix build on Ubuntu 16.04 LTS (Xenial).

  [ Synapse Packaging team ]
  * New synapse release 1.27.0.

 -- Synapse Packaging team <packages@matrix.org>  Tue, 16 Feb 2021 13:11:28 +0000

matrix-synapse-py3 (1.26.0) stable; urgency=medium

  [ Richard van der Hoff ]
  * Remove dependency on `python3-distutils`.

  [ Synapse Packaging team ]
  * New synapse release 1.26.0.

 -- Synapse Packaging team <packages@matrix.org>  Wed, 27 Jan 2021 12:43:35 -0500

matrix-synapse-py3 (1.25.0) stable; urgency=medium

  [ Dan Callahan ]
  * Update dependencies to account for the removal of the transitional
    dh-systemd package from Debian Bullseye.

  [ Synapse Packaging team ]
  * New synapse release 1.25.0.

 -- Synapse Packaging team <packages@matrix.org>  Wed, 13 Jan 2021 10:14:55 +0000

matrix-synapse-py3 (1.24.0) stable; urgency=medium

  * New synapse release 1.24.0.

 -- Synapse Packaging team <packages@matrix.org>  Wed, 09 Dec 2020 10:14:30 +0000

matrix-synapse-py3 (1.23.1) stable; urgency=medium

  * New synapse release 1.23.1.

 -- Synapse Packaging team <packages@matrix.org>  Wed, 09 Dec 2020 10:40:39 +0000

matrix-synapse-py3 (1.23.0) stable; urgency=medium

  * New synapse release 1.23.0.

 -- Synapse Packaging team <packages@matrix.org>  Wed, 18 Nov 2020 11:41:28 +0000

matrix-synapse-py3 (1.22.1) stable; urgency=medium

  * New synapse release 1.22.1.

 -- Synapse Packaging team <packages@matrix.org>  Fri, 30 Oct 2020 15:25:37 +0000

matrix-synapse-py3 (1.22.0) stable; urgency=medium

  * New synapse release 1.22.0.

 -- Synapse Packaging team <packages@matrix.org>  Tue, 27 Oct 2020 12:07:12 +0000

matrix-synapse-py3 (1.21.2) stable; urgency=medium

  [ Synapse Packaging team ]
  * New synapse release 1.21.2.

 -- Synapse Packaging team <packages@matrix.org>  Thu, 15 Oct 2020 09:23:27 -0400

matrix-synapse-py3 (1.21.1) stable; urgency=medium

  [ Synapse Packaging team ]
  * New synapse release 1.21.1.

  [ Andrew Morgan ]
  * Explicitly install "test" python dependencies.

 -- Synapse Packaging team <packages@matrix.org>  Tue, 13 Oct 2020 10:24:13 +0100

matrix-synapse-py3 (1.21.0) stable; urgency=medium

  * New synapse release 1.21.0.

 -- Synapse Packaging team <packages@matrix.org>  Mon, 12 Oct 2020 15:47:44 +0100

matrix-synapse-py3 (1.20.1) stable; urgency=medium

  * New synapse release 1.20.1.

 -- Synapse Packaging team <packages@matrix.org>  Thu, 24 Sep 2020 16:25:22 +0100

matrix-synapse-py3 (1.20.0) stable; urgency=medium

  [ Synapse Packaging team ]
  * New synapse release 1.20.0.

  [ Dexter Chua ]
  * Use Type=notify in systemd service

 -- Synapse Packaging team <packages@matrix.org>  Tue, 22 Sep 2020 15:19:32 +0100

matrix-synapse-py3 (1.19.3) stable; urgency=medium

  * New synapse release 1.19.3.

 -- Synapse Packaging team <packages@matrix.org>  Fri, 18 Sep 2020 14:59:30 +0100

matrix-synapse-py3 (1.19.2) stable; urgency=medium

  * New synapse release 1.19.2.

 -- Synapse Packaging team <packages@matrix.org>  Wed, 16 Sep 2020 12:50:30 +0100

matrix-synapse-py3 (1.19.1) stable; urgency=medium

  * New synapse release 1.19.1.

 -- Synapse Packaging team <packages@matrix.org>  Thu, 27 Aug 2020 10:50:19 +0100

matrix-synapse-py3 (1.19.0) stable; urgency=medium

  [ Synapse Packaging team ]
  * New synapse release 1.19.0.

  [ Aaron Raimist ]
  * Fix outdated documentation for SYNAPSE_CACHE_FACTOR

 -- Synapse Packaging team <packages@matrix.org>  Mon, 17 Aug 2020 14:06:42 +0100

matrix-synapse-py3 (1.18.0) stable; urgency=medium

  * New synapse release 1.18.0.

 -- Synapse Packaging team <packages@matrix.org>  Thu, 30 Jul 2020 10:55:53 +0100

matrix-synapse-py3 (1.17.0) stable; urgency=medium

  * New synapse release 1.17.0.

 -- Synapse Packaging team <packages@matrix.org>  Mon, 13 Jul 2020 10:20:31 +0100

matrix-synapse-py3 (1.16.1) stable; urgency=medium

  * New synapse release 1.16.1.

 -- Synapse Packaging team <packages@matrix.org>  Fri, 10 Jul 2020 12:09:24 +0100

matrix-synapse-py3 (1.17.0rc1) stable; urgency=medium

  * New synapse release 1.17.0rc1.

 -- Synapse Packaging team <packages@matrix.org>  Thu, 09 Jul 2020 16:53:12 +0100

matrix-synapse-py3 (1.16.0) stable; urgency=medium

  * New synapse release 1.16.0.

 -- Synapse Packaging team <packages@matrix.org>  Wed, 08 Jul 2020 11:03:48 +0100

matrix-synapse-py3 (1.15.2) stable; urgency=medium

  * New synapse release 1.15.2.

 -- Synapse Packaging team <packages@matrix.org>  Thu, 02 Jul 2020 10:34:00 -0400

matrix-synapse-py3 (1.15.1) stable; urgency=medium

  * New synapse release 1.15.1.

 -- Synapse Packaging team <packages@matrix.org>  Tue, 16 Jun 2020 10:27:50 +0100

matrix-synapse-py3 (1.15.0) stable; urgency=medium

  * New synapse release 1.15.0.

 -- Synapse Packaging team <packages@matrix.org>  Thu, 11 Jun 2020 13:27:06 +0100

matrix-synapse-py3 (1.14.0) stable; urgency=medium

  * New synapse release 1.14.0.

 -- Synapse Packaging team <packages@matrix.org>  Thu, 28 May 2020 10:37:27 +0000

matrix-synapse-py3 (1.13.0) stable; urgency=medium

  [ Patrick Cloke ]
  * Add information about .well-known files to Debian installation scripts.

  [ Synapse Packaging team ]
  * New synapse release 1.13.0.

 -- Synapse Packaging team <packages@matrix.org>  Tue, 19 May 2020 09:16:56 -0400

matrix-synapse-py3 (1.12.4) stable; urgency=medium

  * New synapse release 1.12.4.

 -- Synapse Packaging team <packages@matrix.org>  Thu, 23 Apr 2020 10:58:14 -0400

matrix-synapse-py3 (1.12.3) stable; urgency=medium

  [ Richard van der Hoff ]
  * Update the Debian build scripts to handle the new installation paths
   for the support libraries introduced by Pillow 7.1.1.

  [ Synapse Packaging team ]
  * New synapse release 1.12.3.

 -- Synapse Packaging team <packages@matrix.org>  Fri, 03 Apr 2020 10:55:03 +0100

matrix-synapse-py3 (1.12.2) stable; urgency=medium

  * New synapse release 1.12.2.

 -- Synapse Packaging team <packages@matrix.org>  Mon, 02 Apr 2020 19:02:17 +0000

matrix-synapse-py3 (1.12.1) stable; urgency=medium

  * New synapse release 1.12.1.

 -- Synapse Packaging team <packages@matrix.org>  Mon, 02 Apr 2020 11:30:47 +0000

matrix-synapse-py3 (1.12.0) stable; urgency=medium

  * New synapse release 1.12.0.

 -- Synapse Packaging team <packages@matrix.org>  Mon, 23 Mar 2020 12:13:03 +0000

matrix-synapse-py3 (1.11.1) stable; urgency=medium

  * New synapse release 1.11.1.

 -- Synapse Packaging team <packages@matrix.org>  Tue, 03 Mar 2020 15:01:22 +0000

matrix-synapse-py3 (1.11.0) stable; urgency=medium

  * New synapse release 1.11.0.

 -- Synapse Packaging team <packages@matrix.org>  Fri, 21 Feb 2020 08:54:34 +0000

matrix-synapse-py3 (1.10.1) stable; urgency=medium

  * New synapse release 1.10.1.

 -- Synapse Packaging team <packages@matrix.org>  Mon, 17 Feb 2020 16:27:28 +0000

matrix-synapse-py3 (1.10.0) stable; urgency=medium

  * New synapse release 1.10.0.

 -- Synapse Packaging team <packages@matrix.org>  Wed, 12 Feb 2020 12:18:54 +0000

matrix-synapse-py3 (1.9.1) stable; urgency=medium

  * New synapse release 1.9.1.

 -- Synapse Packaging team <packages@matrix.org>  Tue, 28 Jan 2020 13:09:23 +0000

matrix-synapse-py3 (1.9.0) stable; urgency=medium

  * New synapse release 1.9.0.

 -- Synapse Packaging team <packages@matrix.org>  Thu, 23 Jan 2020 12:56:31 +0000

matrix-synapse-py3 (1.8.0) stable; urgency=medium

  [ Richard van der Hoff ]
  * Automate generation of the default log configuration file.

  [ Synapse Packaging team ]
  * New synapse release 1.8.0.

 -- Synapse Packaging team <packages@matrix.org>  Thu, 09 Jan 2020 11:39:27 +0000

matrix-synapse-py3 (1.7.3) stable; urgency=medium

  * New synapse release 1.7.3.

 -- Synapse Packaging team <packages@matrix.org>  Tue, 31 Dec 2019 10:45:04 +0000

matrix-synapse-py3 (1.7.2) stable; urgency=medium

  * New synapse release 1.7.2.

 -- Synapse Packaging team <packages@matrix.org>  Fri, 20 Dec 2019 10:56:50 +0000

matrix-synapse-py3 (1.7.1) stable; urgency=medium

  * New synapse release 1.7.1.

 -- Synapse Packaging team <packages@matrix.org>  Wed, 18 Dec 2019 09:37:59 +0000

matrix-synapse-py3 (1.7.0) stable; urgency=medium

  * New synapse release 1.7.0.

 -- Synapse Packaging team <packages@matrix.org>  Fri, 13 Dec 2019 10:19:38 +0000

matrix-synapse-py3 (1.6.1) stable; urgency=medium

  * New synapse release 1.6.1.

 -- Synapse Packaging team <packages@matrix.org>  Thu, 28 Nov 2019 11:10:40 +0000

matrix-synapse-py3 (1.6.0) stable; urgency=medium

  * New synapse release 1.6.0.

 -- Synapse Packaging team <packages@matrix.org>  Tue, 26 Nov 2019 12:15:40 +0000

matrix-synapse-py3 (1.5.1) stable; urgency=medium

  * New synapse release 1.5.1.

 -- Synapse Packaging team <packages@matrix.org>  Wed, 06 Nov 2019 10:02:14 +0000

matrix-synapse-py3 (1.5.0) stable; urgency=medium

  * New synapse release 1.5.0.

 -- Synapse Packaging team <packages@matrix.org>  Tue, 29 Oct 2019 14:28:41 +0000

matrix-synapse-py3 (1.4.1) stable; urgency=medium

  * New synapse release 1.4.1.

 -- Synapse Packaging team <packages@matrix.org>  Fri, 18 Oct 2019 10:13:27 +0100

matrix-synapse-py3 (1.4.0) stable; urgency=medium

  * New synapse release 1.4.0.

 -- Synapse Packaging team <packages@matrix.org>  Thu, 03 Oct 2019 13:22:25 +0100

matrix-synapse-py3 (1.3.1) stable; urgency=medium

  * New synapse release 1.3.1.

 -- Synapse Packaging team <packages@matrix.org>  Sat, 17 Aug 2019 09:15:49 +0100

matrix-synapse-py3 (1.3.0) stable; urgency=medium

  [ Andrew Morgan ]
  * Remove libsqlite3-dev from required build dependencies.

  [ Synapse Packaging team ]
  * New synapse release 1.3.0.

 -- Synapse Packaging team <packages@matrix.org>  Thu, 15 Aug 2019 12:04:23 +0100

matrix-synapse-py3 (1.2.0) stable; urgency=medium

  [ Amber Brown ]
  * Update logging config defaults to match API changes in Synapse.

  [ Richard van der Hoff ]
  * Add Recommends and Depends for some libraries which you probably want.

  [ Synapse Packaging team ]
  * New synapse release 1.2.0.

 -- Synapse Packaging team <packages@matrix.org>  Thu, 25 Jul 2019 14:10:07 +0100

matrix-synapse-py3 (1.1.0) stable; urgency=medium

  [ Silke Hofstra ]
  * Include systemd-python to allow logging to the systemd journal.

  [ Synapse Packaging team ]
  * New synapse release 1.1.0.

 -- Synapse Packaging team <packages@matrix.org>  Thu, 04 Jul 2019 11:43:41 +0100

matrix-synapse-py3 (1.0.0) stable; urgency=medium

  * New synapse release 1.0.0.

 -- Synapse Packaging team <packages@matrix.org>  Tue, 11 Jun 2019 17:09:53 +0100

matrix-synapse-py3 (0.99.5.2) stable; urgency=medium

  * New synapse release 0.99.5.2.

 -- Synapse Packaging team <packages@matrix.org>  Thu, 30 May 2019 16:28:07 +0100

matrix-synapse-py3 (0.99.5.1) stable; urgency=medium

  * New synapse release 0.99.5.1.

 -- Synapse Packaging team <packages@matrix.org>  Wed, 22 May 2019 16:22:24 +0000

matrix-synapse-py3 (0.99.4) stable; urgency=medium

  [ Christoph Müller ]
  * Configure the systemd units to have a log identifier of `matrix-synapse`

  [ Synapse Packaging team ]
  * New synapse release 0.99.4.

 -- Synapse Packaging team <packages@matrix.org>  Wed, 15 May 2019 13:58:08 +0100

matrix-synapse-py3 (0.99.3.2) stable; urgency=medium

  * New synapse release 0.99.3.2.

 -- Synapse Packaging team <packages@matrix.org>  Fri, 03 May 2019 18:56:20 +0100

matrix-synapse-py3 (0.99.3.1) stable; urgency=medium

  * New synapse release 0.99.3.1.

 -- Synapse Packaging team <packages@matrix.org>  Fri, 03 May 2019 16:02:43 +0100

matrix-synapse-py3 (0.99.3) stable; urgency=medium

  [ Richard van der Hoff ]
  * Fix warning during preconfiguration. (Fixes: https://github.com/matrix-org/synapse/issues/4819)

  [ Synapse Packaging team ]
  * New synapse release 0.99.3.

 -- Synapse Packaging team <packages@matrix.org>  Mon, 01 Apr 2019 12:48:21 +0000

matrix-synapse-py3 (0.99.2) stable; urgency=medium

  * Fix overwriting of config settings on upgrade.
  * New synapse release 0.99.2.

 -- Synapse Packaging team <packages@matrix.org>  Fri, 01 Mar 2019 10:55:08 +0000

matrix-synapse-py3 (0.99.1.1) stable; urgency=medium

  * New synapse release 0.99.1.1

 -- Synapse Packaging team <packages@matrix.org>  Thu, 14 Feb 2019 17:19:44 +0000

matrix-synapse-py3 (0.99.1) stable; urgency=medium

  [ Damjan Georgievski ]
  * Added ExecReload= in service unit file to send a HUP signal

  [ Synapse Packaging team ]
  * New synapse release 0.99.1

 -- Synapse Packaging team <packages@matrix.org>  Thu, 14 Feb 2019 14:12:26 +0000

matrix-synapse-py3 (0.99.0) stable; urgency=medium

  * New synapse release 0.99.0

 -- Synapse Packaging team <packages@matrix.org>  Tue, 5 Feb 2019 18:25:00 +0000

matrix-synapse-py3 (0.34.1.1++1) stable; urgency=medium

  * Update conflicts specifications to allow smoother transition from matrix-synapse.

 -- Synapse Packaging team <packages@matrix.org>  Sat, 12 Jan 2019 12:58:35 +0000

matrix-synapse-py3 (0.34.1.1) stable; urgency=high

  * New synapse release 0.34.1.1

 -- Synapse Packaging team <packages@matrix.org>  Thu, 10 Jan 2019 15:04:52 +0000

matrix-synapse-py3 (0.34.1+1) stable; urgency=medium

  * Remove 'Breaks: matrix-synapse-ldap3'. (matrix-synapse-py3 includes
    the matrix-synapse-ldap3 python files, which makes the
    matrix-synapse-ldap3 debian package redundant but not broken.

 -- Synapse Packaging team <packages@matrix.org>  Wed, 09 Jan 2019 15:30:00 +0000

matrix-synapse-py3 (0.34.1) stable; urgency=medium

  * New synapse release 0.34.1.
  * Update Conflicts specifications to allow installation alongside our
    matrix-synapse transitional package.

 -- Synapse Packaging team <packages@matrix.org>  Wed, 09 Jan 2019 14:52:24 +0000

matrix-synapse-py3 (0.34.0) stable; urgency=medium

  * New synapse release 0.34.0.
  * Synapse is now installed into a Python 3 virtual environment with
    up-to-date dependencies.
  * The matrix-synapse service will now be restarted when the package is
    upgraded.
    (Fixes https://github.com/matrix-org/package-synapse-debian/issues/18)

 -- Synapse packaging team <packages@matrix.org>  Wed, 19 Dec 2018 14:00:00 +0000

matrix-synapse (0.33.9-1matrix1) stretch; urgency=medium

  [ Erik Johnston ]
  * Remove dependency on python-pydenticon

  [ Richard van der Hoff ]
  * New upstream version 0.33.9
  * Refresh patches for 0.33.9

 -- Richard van der Hoff <richard@matrix.org>  Tue, 20 Nov 2018 10:26:05 +0000

matrix-synapse (0.33.8-1) stretch; urgency=medium

  * New upstream version 0.33.8

 -- Erik Johnston <erik@matrix.org>  Thu, 01 Nov 2018 14:33:26 +0000

matrix-synapse (0.33.7-1matrix1) stretch; urgency=medium

  * New upstream version 0.33.7

 -- Richard van der Hoff <richard@matrix.org>  Thu, 18 Oct 2018 16:18:26 +0100

matrix-synapse (0.33.6-1matrix1) stretch; urgency=medium

  * Imported Upstream version 0.33.6
  * Remove redundant explicit dep on python-bcrypt
  * Run the tests during build
  * Add dependency on python-attr 16.0
  * Refresh patches for 0.33.6

 -- Richard van der Hoff <richard@matrix.org>  Thu, 04 Oct 2018 14:40:29 +0100

matrix-synapse (0.33.5.1-1matrix1) stretch; urgency=medium

  * Imported Upstream version 0.33.5.1

 -- Richard van der Hoff <richard@matrix.org>  Mon, 24 Sep 2018 18:20:51 +0100

matrix-synapse (0.33.5-1matrix1) stretch; urgency=medium

  * Imported Upstream version 0.33.5

 -- Richard van der Hoff <richard@matrix.org>  Mon, 24 Sep 2018 16:06:23 +0100

matrix-synapse (0.33.4-1mx1) stretch; urgency=medium

  * Imported Upstream version 0.33.4
  * Avoid telling people to install packages with pip
    (fixes https://github.com/matrix-org/synapse/issues/3743)

 -- Richard van der Hoff <richard@matrix.org>  Fri, 07 Sep 2018 14:06:17 +0100

matrix-synapse (0.33.3.1-1mx1) stretch; urgency=critical

  [ Richard van der Hoff ]
  * Imported Upstream version 0.33.3.1

 -- Richard van der Hoff <richard@matrix.org>  Thu, 06 Sep 2018 11:20:37 +0100

matrix-synapse (0.33.3-2) stretch; urgency=medium

  * We now require python-twisted 17.1.0 or later
  * Add recommendations for python-psycopg2 and python-lxml

 -- Richard van der Hoff <richard@matrix.org>  Thu, 23 Aug 2018 19:04:08 +0100

matrix-synapse (0.33.3-1) jessie; urgency=medium

  * New upstream version 0.33.3

 -- Richard van der Hoff <richard@matrix.org>  Wed, 22 Aug 2018 14:50:30 +0100

matrix-synapse (0.33.2-1) jessie; urgency=medium

  * New upstream version 0.33.2

 -- Richard van der Hoff <richard@matrix.org>  Thu, 09 Aug 2018 15:40:42 +0100

matrix-synapse (0.33.1-1) jessie; urgency=medium

  * New upstream version 0.33.1

 -- Erik Johnston <erik@matrix.org>  Thu, 02 Aug 2018 15:52:19 +0100

matrix-synapse (0.33.0-1) jessie; urgency=medium

  * New upstream version 0.33.0

 -- Richard van der Hoff <richard@matrix.org>  Thu, 19 Jul 2018 13:38:41 +0100

matrix-synapse (0.32.1-1) jessie; urgency=medium

  * New upstream version 0.32.1

 -- Richard van der Hoff <richard@matrix.org>  Fri, 06 Jul 2018 17:16:29 +0100

matrix-synapse (0.32.0-1) jessie; urgency=medium

  * New upstream version 0.32.0

 -- Erik Johnston <erik@matrix.org>  Fri, 06 Jul 2018 15:34:06 +0100

matrix-synapse (0.31.2-1) jessie; urgency=high

  * New upstream version 0.31.2

 -- Richard van der Hoff <richard@matrix.org>  Thu, 14 Jun 2018 16:49:07 +0100

matrix-synapse (0.31.1-1) jessie; urgency=medium

  * New upstream version 0.31.1
  * Require python-prometheus-client >= 0.0.14

 -- Richard van der Hoff <richard@matrix.org>  Fri, 08 Jun 2018 16:11:55 +0100

matrix-synapse (0.31.0-1) jessie; urgency=medium

  * New upstream version 0.31.0

 -- Richard van der Hoff <richard@matrix.org>  Wed, 06 Jun 2018 17:23:10 +0100

matrix-synapse (0.30.0-1) jessie; urgency=medium

  [ Michael Kaye ]
  * update homeserver.yaml to be somewhat more modern.

  [ Erik Johnston ]
  * New upstream version 0.30.0

 -- Erik Johnston <erik@matrix.org>  Thu, 24 May 2018 16:43:16 +0100

matrix-synapse (0.29.0-1) jessie; urgency=medium

  * New upstream version 0.29.0

 -- Erik Johnston <erik@matrix.org>  Wed, 16 May 2018 17:43:06 +0100

matrix-synapse (0.28.1-1) jessie; urgency=medium

  * New upstream version 0.28.1

 -- Erik Johnston <erik@matrix.org>  Tue, 01 May 2018 19:21:39 +0100

matrix-synapse (0.28.0-1) jessie; urgency=medium

  * New upstream 0.28.0

 -- Erik Johnston <erik@matrix.org>  Fri, 27 Apr 2018 13:15:49 +0100

matrix-synapse (0.27.4-1) jessie; urgency=medium

  * Bump canonicaljson version
  * New upstream 0.27.4

 -- Erik Johnston <erik@matrix.org>  Fri, 13 Apr 2018 13:37:47 +0100

matrix-synapse (0.27.3-1) jessie; urgency=medium

  * Report stats should default to off
  * Refresh patches
  * New upstream 0.27.3

 -- Erik Johnston <erik@matrix.org>  Wed, 11 Apr 2018 11:43:47 +0100

matrix-synapse (0.27.2-1) jessie; urgency=medium

  * New upstream version 0.27.2

 -- Erik Johnston <erik@matrix.org>  Mon, 26 Mar 2018 16:41:57 +0100

matrix-synapse (0.27.1-1) jessie; urgency=medium

  * New upstream version 0.27.1

 -- Erik Johnston <erik@matrix.org>  Mon, 26 Mar 2018 16:22:03 +0100

matrix-synapse (0.27.0-2) jessie; urgency=medium

  * Fix bcrypt dependency

 -- Erik Johnston <erik@matrix.org>  Mon, 26 Mar 2018 16:00:26 +0100

matrix-synapse (0.27.0-1) jessie; urgency=medium

  * New upstream version 0.27.0

 -- Erik Johnston <erik@matrix.org>  Mon, 26 Mar 2018 15:07:52 +0100

matrix-synapse (0.26.1-1) jessie; urgency=medium

  * Ignore RC
  * New upstream version 0.26.1

 -- Erik Johnston <erik@matrix.org>  Fri, 16 Mar 2018 00:40:08 +0000

matrix-synapse (0.26.0-1) jessie; urgency=medium

  [ Richard van der Hoff ]
  * Remove `level` for `file` log handler

  [ Erik Johnston ]

 -- Erik Johnston <erik@matrix.org>  Fri, 05 Jan 2018 11:21:26 +0000

matrix-synapse (0.25.1-1) jessie; urgency=medium

  * New upstream version 0.25.1

 -- Erik Johnston <erik@matrix.org>  Mon, 20 Nov 2017 10:05:37 +0000

matrix-synapse (0.25.0-1) jessie; urgency=medium

  * New upstream version 0.25.0

 -- Erik Johnston <erik@matrix.org>  Wed, 15 Nov 2017 11:36:32 +0000

matrix-synapse (0.24.1-1) jessie; urgency=medium

  * New upstream version 0.24.1

 -- Erik Johnston <erik@matrix.org>  Tue, 24 Oct 2017 15:05:03 +0100

matrix-synapse (0.24.0-1) jessie; urgency=medium

  * New upstream version 0.24.0

 -- Erik Johnston <erik@matrix.org>  Mon, 23 Oct 2017 14:11:46 +0100

matrix-synapse (0.23.1-1) xenial; urgency=medium

  * Imported upstream version 0.23.1

 -- Erik Johnston <erikj@matrix.org>  Thu, 05 Oct 2017 15:28:25 +0100

matrix-synapse (0.23.0-1) jessie; urgency=medium

  * Fix patch after refactor
  * Add patch to remove requirement on affinity package
  * refresh webclient patch

 -- Erik Johnston <erikj@matrix.org>  Mon, 02 Oct 2017 15:34:57 +0100

matrix-synapse (0.22.1-1) jessie; urgency=medium

  * Imported Upstream version 0.22.1

 -- Erik Johnston <erikj@matrix.org>  Thu, 06 Jul 2017 18:14:13 +0100

matrix-synapse (0.22.0-1) jessie; urgency=medium

  * Imported upstream version 0.22.0

 -- Erik Johnston <erikj@matrix.org>  Thu, 06 Jul 2017 10:47:45 +0100

matrix-synapse (0.21.1-1) jessie; urgency=medium

  * Imported upstream version 0.21.1

 -- Erik Johnston <erikj@matrix.org>  Thu, 15 Jun 2017 13:31:13 +0100

matrix-synapse (0.21.0-1) jessie; urgency=medium

  * Imported upstream version 0.21.0
  * Update patches

 -- Erik Johnston <erikj@matrix.org>  Thu, 18 May 2017 14:16:54 +0100

matrix-synapse (0.20.0-2) jessie; urgency=medium

  * Depend on python-jsonschema

 -- Erik Johnston <erikj@matrix.org>  Wed, 12 Apr 2017 10:41:46 +0100

matrix-synapse (0.20.0-1) jessie; urgency=medium

  * Imported upstream version 0.20.0

 -- Erik Johnston <erikj@matrix.org>  Tue, 11 Apr 2017 12:58:26 +0100

matrix-synapse (0.19.3-1) jessie; urgency=medium

  * Imported upstream version 0.19.3

 -- Erik Johnston <erikj@matrix.org>  Tue, 21 Mar 2017 13:45:41 +0000

matrix-synapse (0.19.2-1) jessie; urgency=medium

  [ Sunil Mohan Adapa ]
  * Bump standards version to 3.9.8
  * Add debian/copyright file
  * Don't ignore errors in debian/config
  * Reformat depenedencies in debian/control
  * Internationalize strings in template file
  * Update package description
  * Add lsb-base as dependency
  * Update questions for debconf style
  * Add man pages for all binaries

  [ Erik Johnston ]
  * Imported upstream version 0.19.2

 -- Erik Johnston <erikj@matrix.org>  Tue, 21 Feb 2017 13:55:00 +0000

matrix-synapse (0.19.1-1) jessie; urgency=medium

  * Imported upstream version 0.19.1

 -- Erik Johnston <erikj@matrix.org>  Thu, 09 Feb 2017 11:53:27 +0000

matrix-synapse (0.19.0-1) jessie; urgency=medium

  This build requires python-twisted 0.19.0, which may need to be installed
  from backports.

  [ Bryce Chidester ]
  * Add EnvironmentFile to the systemd service
  * Create matrix-synapse.default

  [ Erik Johnston ]
  * Imported upstream version 0.19.0

 -- Erik Johnston <erikj@matrix.org>  Sat, 04 Feb 2017 09:58:29 +0000

matrix-synapse (0.18.7-1) trusty; urgency=medium

  * Imported Upstream version 0.18.4

 -- Erik Johnston <erikj@matrix.org>  Mon, 09 Jan 2017 15:10:21 +0000

matrix-synapse (0.18.5-1) trusty; urgency=medium

  * Imported Upstream version 0.18.5

 -- Erik Johnston <erikj@matrix.org>  Fri, 16 Dec 2016 10:51:59 +0000

matrix-synapse (0.18.4-1) trusty; urgency=medium

  * Imported Upstream version 0.18.4

 -- Erik Johnston <erikj@matrix.org>  Tue, 22 Nov 2016 10:33:41 +0000

matrix-synapse (0.18.3-1) trusty; urgency=medium

  * Imported Upstream version 0.18.3
  * Remove upstreamed ldap3 patch

 -- Erik Johnston <erikj@matrix.org>  Tue, 08 Nov 2016 15:01:49 +0000

matrix-synapse (0.18.2-2) trusty; urgency=high

  * Patch ldap3 support to workaround differences in python-ldap3 0.9,
    bug allowed unauthorized logins if ldap3 0.9 was used.

 -- Erik Johnston <erikj@matrix.org>  Tue, 08 Nov 2016 13:48:09 +0000

matrix-synapse (0.18.2-1) trusty; urgency=medium

  * Imported Upstream version 0.18.2

 -- Erik Johnston <erikj@matrix.org>  Tue, 01 Nov 2016 13:30:45 +0000

matrix-synapse (0.18.1-1) trusty; urgency=medium

  * Imported Upstream version 0.18.1

 -- Erik Johnston <erikj@matrix.org>  Wed, 05 Oct 2016 14:52:53 +0100

matrix-synapse (0.18.0-1) trusty; urgency=medium

  * Imported Upstream version 0.18.0

 -- Erik Johnston <erikj@matrix.org>  Mon, 19 Sep 2016 17:38:48 +0100

matrix-synapse (0.17.3-1) trusty; urgency=medium

  * Imported Upstream version 0.17.3

 -- Erik Johnston <erikj@matrix.org>  Fri, 09 Sep 2016 11:18:18 +0100

matrix-synapse (0.17.2-1) trusty; urgency=medium

  * Imported Upstream version 0.17.2

 -- Erik Johnston <erikj@matrix.org>  Thu, 08 Sep 2016 15:37:14 +0100

matrix-synapse (0.17.1-1) trusty; urgency=medium

  * Imported Upstream version 0.17.1

 -- Erik Johnston <erikj@matrix.org>  Wed, 24 Aug 2016 15:11:29 +0100

matrix-synapse (0.17.0-1) trusty; urgency=medium

  * Imported Upstream version 0.17.0

 -- Erik Johnston <erikj@matrix.org>  Mon, 08 Aug 2016 13:56:15 +0100

matrix-synapse (0.16.1-r1-1) trusty; urgency=medium

  * Imported Upstream version 0.16.1-r1

 -- Erik Johnston <erikj@matrix.org>  Fri, 08 Jul 2016 16:47:35 +0100

matrix-synapse (0.16.1-2) trusty; urgency=critical

  * Apply security patch

 -- Erik Johnston <erikj@matrix.org>  Fri, 08 Jul 2016 11:05:27 +0100

matrix-synapse (0.16.1-1) trusty; urgency=medium

  * New upstream release

 -- Erik Johnston <erikj@matrix.org>  Tue, 21 Jun 2016 14:56:48 +0100

matrix-synapse (0.16.0-3) trusty; urgency=medium

  * Don't require strict nacl==0.3.0 requirement

 -- Erik Johnston <erikj@matrix.org>  Mon, 20 Jun 2016 13:24:22 +0100

matrix-synapse (0.16.0-2) trusty; urgency=medium

  * Also change the permissions of /etc/matrix-synapse
  * Add apt webclient instructions
  * Fix up patches
  * Update default homeserver.yaml
  * Add patch

 -- Erik Johnston <erikj@matrix.org>  Fri, 10 Jun 2016 14:06:20 +0100

matrix-synapse (0.16.0-1) trusty; urgency=medium

  [ David A Roberts ]
  * systemd

  [ Erik Johnston ]
  * Fixup postinst and matrix-synapse.service
  * Handle email optional deps
  * New upstream release

 -- Erik Johnston <erikj@matrix.org>  Thu, 09 Jun 2016 16:17:01 +0100

matrix-synapse (0.14.0-1) trusty; urgency=medium

  * Remove saml2 module requirements

 -- Erik Johnston <erikj@matrix.org>  Wed, 30 Mar 2016 14:31:17 +0100

matrix-synapse (0.13.3-1) trusty; urgency=medium

  * New upstream release

 -- Erik Johnston <erikj@matrix.org>  Thu, 11 Feb 2016 16:35:39 +0000

matrix-synapse (0.13.2-1) trusty; urgency=medium

  * New upstream release

 -- Erik Johnston <erikj@matrix.org>  Thu, 11 Feb 2016 11:01:16 +0000

matrix-synapse (0.13.0-1) trusty; urgency=medium

  * New upstream release

 -- Erik Johnston <erikj@matrix.org>  Wed, 10 Feb 2016 16:34:39 +0000

matrix-synapse (0.12.0-2) trusty; urgency=medium

  * Don't default `registerion_shared_secret` config option

 -- Erik Johnston <erikj@matrix.org>  Wed, 06 Jan 2016 16:34:02 +0000

matrix-synapse (0.12.0-1) stable; urgency=medium

  * Imported Upstream version 0.12.0

 -- Mark Haines <mark@matrix.org>  Mon, 04 Jan 2016 15:38:33 +0000

matrix-synapse (0.11.1-1) unstable; urgency=medium

  * Imported Upstream version 0.11.1

 -- Erik Johnston <erikj@matrix.org>  Fri, 20 Nov 2015 17:56:52 +0000

matrix-synapse (0.11.0-r2-1) stable; urgency=medium

  * Imported Upstream version 0.11.0-r2
  * Add gbp.conf

 -- Erik Johnston <erikj@matrix.org>  Thu, 19 Nov 2015 13:52:36 +0000

matrix-synapse (0.11.0-1) wheezy; urgency=medium

  * Fix dependencies.

 -- Erik Johnston <erikj@matrix.org>  Tue, 17 Nov 2015 16:28:06 +0000

matrix-synapse (0.11.0-0) wheezy; urgency=medium

  * New upstream release

 -- Erik Johnston <erikj@matrix.org>  Tue, 17 Nov 2015 16:03:01 +0000

matrix-synapse (0.10.0-2) wheezy; urgency=medium

  * Rebuild for wheezy.

 -- Erik Johnston <erikj@matrix.org>  Fri, 04 Sep 2015 14:21:03 +0100

matrix-synapse (0.10.0-1) trusty; urgency=medium

  * New upstream release

 -- Erik Johnston <erikj@matrix.org>  Thu, 03 Sep 2015 10:08:34 +0100

matrix-synapse (0.10.0~rc6-3) trusty; urgency=medium

  * Create log directory.

 -- Erik Johnston <erikj@matrix.org>  Wed, 02 Sep 2015 17:49:07 +0100

matrix-synapse (0.10.0~rc6-2) trusty; urgency=medium

  * Add patch to work around upstream bug in config directory handling.

 -- Erik Johnston <erikj@matrix.org>  Wed, 02 Sep 2015 17:42:42 +0100

matrix-synapse (0.10.0~rc6-1) trusty; urgency=medium

  * New upstream release

 -- Erik Johnston <erikj@matrix.org>  Wed, 02 Sep 2015 17:21:21 +0100

matrix-synapse (0.10.0~rc5-3) trusty; urgency=medium

  * Update init script to work.

 -- Erik Johnston <erikj@matrix.org>  Fri, 28 Aug 2015 10:51:56 +0100

matrix-synapse (0.10.0~rc5-2) trusty; urgency=medium

  * Fix where python files are installed.

 -- Erik Johnston <erikj@matrix.org>  Thu, 27 Aug 2015 11:55:39 +0100

matrix-synapse (0.10.0~rc5-1) trusty; urgency=medium

  * New upstream release

 -- Erik Johnston <erikj@matrix.org>  Thu, 27 Aug 2015 11:26:54 +0100

matrix-synapse (0.10.0~rc4-1) trusty; urgency=medium

  * New upstream version.

 -- Erik Johnston <erikj@matrix.org>  Thu, 27 Aug 2015 10:29:31 +0100

matrix-synapse (0.10.0~rc3-7) trusty; urgency=medium

  * Add debian/watch

 -- Erik Johnston <erikj@matrix.org>  Wed, 26 Aug 2015 17:57:08 +0100

matrix-synapse (0.10.0~rc3-6) trusty; urgency=medium

  * Deps.

 -- Erik Johnston <erikj@matrix.org>  Wed, 26 Aug 2015 17:07:13 +0100

matrix-synapse (0.10.0~rc3-5) trusty; urgency=medium

  * Deps.

 -- Erik Johnston <erikj@matrix.org>  Wed, 26 Aug 2015 16:18:02 +0100

matrix-synapse (0.10.0~rc3-4) trusty; urgency=medium

  * More deps.

 -- Erik Johnston <erikj@matrix.org>  Wed, 26 Aug 2015 14:09:27 +0100

matrix-synapse (0.10.0~rc3-3) trusty; urgency=medium

  * Update deps.

 -- Erik Johnston <erikj@matrix.org>  Wed, 26 Aug 2015 13:49:20 +0100

matrix-synapse (0.10.0~rc3-2) trusty; urgency=medium

  * Add more deps.

 -- Erik Johnston <erikj@matrix.org>  Wed, 26 Aug 2015 13:25:45 +0100

matrix-synapse (0.10.0~rc3-1) trusty; urgency=medium

  * New upstream release

 -- Erik Johnston <erikj@matrix.org>  Tue, 25 Aug 2015 17:52:33 +0100

matrix-synapse (0.9.3-1~trusty1) trusty; urgency=medium

  * Rebuild for trusty.

 -- Erik Johnston <erikj@matrix.org>  Thu, 20 Aug 2015 15:05:43 +0100

matrix-synapse (0.9.3-1) wheezy; urgency=medium

  * New upstream release
  * Create a user, "matrix-synapse", to run as
  * Log to /var/log/matrix-synapse/ directory
  * Override the way synapse looks for the angular SDK (syweb) so it finds the
    packaged one

 -- Paul "LeoNerd" Evans <paul@matrix.org>  Fri, 07 Aug 2015 15:32:12 +0100

matrix-synapse (0.9.2-2) wheezy; urgency=medium

  * Supply a default config file
  * Create directory in /var/lib
  * Use debconf to ask the user for the server name at installation time

 -- Paul "LeoNerd" Evans <paul@matrix.org>  Thu, 06 Aug 2015 15:28:00 +0100

matrix-synapse (0.9.2-1) wheezy; urgency=low

  * source package automatically created by stdeb 0.8.2

 -- Paul "LeoNerd" Evans <paul@matrix.org>  Fri, 12 Jun 2015 14:32:03 +0100<|MERGE_RESOLUTION|>--- conflicted
+++ resolved
@@ -1,17 +1,9 @@
-<<<<<<< HEAD
-matrix-synapse-py3 (1.99.0~rc1ubuntu1) UNRELEASED; urgency=medium
-
-  * Fix copyright file with new licensing
-
- -- Synapse Packaging team <packages@matrix.org>  Thu, 11 Jan 2024 13:47:29 +0000
-=======
 matrix-synapse-py3 (1.99.0) stable; urgency=medium
 
   * Fix copyright file with new licensing
   * New Synapse release 1.99.0.
 
  -- Synapse Packaging team <packages@matrix.org>  Tue, 16 Jan 2024 11:58:34 +0000
->>>>>>> 2927008e
 
 matrix-synapse-py3 (1.99.0~rc1) stable; urgency=medium
 
