# Copyright 2014-2016 OpenMarket Ltd
# Copyright 2017-2018 New Vector Ltd
# Copyright 2019-2020 The Matrix.org Foundation C.I.C.
# Copyrignt 2020 Sorunome
#
# Licensed under the Apache License, Version 2.0 (the "License");
# you may not use this file except in compliance with the License.
# You may obtain a copy of the License at
#
#     http://www.apache.org/licenses/LICENSE-2.0
#
# Unless required by applicable law or agreed to in writing, software
# distributed under the License is distributed on an "AS IS" BASIS,
# WITHOUT WARRANTIES OR CONDITIONS OF ANY KIND, either express or implied.
# See the License for the specific language governing permissions and
# limitations under the License.
import logging
import random
from http import HTTPStatus
from typing import TYPE_CHECKING, Any, Dict, List, Mapping, Optional, Tuple

from canonicaljson import encode_canonical_json

from twisted.internet.interfaces import IDelayedCall

from synapse import event_auth
from synapse.api.constants import (
    EventContentFields,
    EventTypes,
    GuestAccess,
    Membership,
    RelationTypes,
    UserTypes,
)
from synapse.api.errors import (
    AuthError,
    Codes,
    ConsentNotGivenError,
    NotFoundError,
    ShadowBanError,
    SynapseError,
    UnsupportedRoomVersionError,
)
from synapse.api.room_versions import KNOWN_ROOM_VERSIONS, RoomVersions
from synapse.api.urls import ConsentURIBuilder
from synapse.event_auth import validate_event_for_room_version
from synapse.events import EventBase, relation_from_event
from synapse.events.builder import EventBuilder
from synapse.events.snapshot import EventContext
from synapse.events.validator import EventValidator
from synapse.handlers.directory import DirectoryHandler
from synapse.logging.context import make_deferred_yieldable, run_in_background
from synapse.metrics.background_process_metrics import run_as_background_process
from synapse.replication.http.send_event import ReplicationSendEventRestServlet
from synapse.storage.databases.main.events_worker import EventRedactBehaviour
from synapse.storage.state import StateFilter
from synapse.types import (
    MutableStateMap,
    Requester,
    RoomAlias,
    StreamToken,
    UserID,
    create_requester,
)
from synapse.util import json_decoder, json_encoder, log_failure, unwrapFirstError
from synapse.util.async_helpers import Linearizer, gather_results
from synapse.util.caches.expiringcache import ExpiringCache
from synapse.util.metrics import measure_func
from synapse.visibility import filter_events_for_client

if TYPE_CHECKING:
    from synapse.events.third_party_rules import ThirdPartyEventRules
    from synapse.server import HomeServer

logger = logging.getLogger(__name__)


class MessageHandler:
    """Contains some read only APIs to get state about a room"""

    def __init__(self, hs: "HomeServer"):
        self.auth = hs.get_auth()
        self.clock = hs.get_clock()
        self.state = hs.get_state_handler()
        self.store = hs.get_datastores().main
        self._storage_controllers = hs.get_storage_controllers()
        self._state_storage_controller = self._storage_controllers.state
        self._event_serializer = hs.get_event_client_serializer()
        self._ephemeral_events_enabled = hs.config.server.enable_ephemeral_messages

        # The scheduled call to self._expire_event. None if no call is currently
        # scheduled.
        self._scheduled_expiry: Optional[IDelayedCall] = None

        if not hs.config.worker.worker_app:
            run_as_background_process(
                "_schedule_next_expiry", self._schedule_next_expiry
            )

    async def get_room_data(
        self,
        user_id: str,
        room_id: str,
        event_type: str,
        state_key: str,
    ) -> Optional[EventBase]:
        """Get data from a room.

        Args:
            user_id
            room_id
            event_type
            state_key
        Returns:
            The path data content.
        Raises:
            SynapseError or AuthError if the user is not in the room
        """
        (
            membership,
            membership_event_id,
        ) = await self.auth.check_user_in_room_or_world_readable(
            room_id, user_id, allow_departed_users=True
        )

        if membership == Membership.JOIN:
            data = await self.state.get_current_state(room_id, event_type, state_key)
        elif membership == Membership.LEAVE:
            key = (event_type, state_key)
            # If the membership is not JOIN, then the event ID should exist.
            assert (
                membership_event_id is not None
            ), "check_user_in_room_or_world_readable returned invalid data"
            room_state = await self._state_storage_controller.get_state_for_events(
                [membership_event_id], StateFilter.from_types([key])
            )
            data = room_state[membership_event_id].get(key)
        else:
            # check_user_in_room_or_world_readable, if it doesn't raise an AuthError, should
            # only ever return a Membership.JOIN/LEAVE object
            #
            # Safeguard in case it returned something else
            logger.error(
                "Attempted to retrieve data from a room for a user that has never been in it. "
                "This should not have happened."
            )
            raise SynapseError(403, "User not in room", errcode=Codes.FORBIDDEN)

        return data

    async def get_state_events(
        self,
        user_id: str,
        room_id: str,
        state_filter: Optional[StateFilter] = None,
        at_token: Optional[StreamToken] = None,
        is_guest: bool = False,
    ) -> List[dict]:
        """Retrieve all state events for a given room. If the user is
        joined to the room then return the current state. If the user has
        left the room return the state events from when they left. If an explicit
        'at' parameter is passed, return the state events as of that event, if
        visible.

        Args:
            user_id: The user requesting state events.
            room_id: The room ID to get all state events from.
            state_filter: The state filter used to fetch state from the database.
            at_token: the stream token of the at which we are requesting
                the stats. If the user is not allowed to view the state as of that
                stream token, we raise a 403 SynapseError. If None, returns the current
                state based on the current_state_events table.
            is_guest: whether this user is a guest
        Returns:
            A list of dicts representing state events. [{}, {}, {}]
        Raises:
            NotFoundError (404) if the at token does not yield an event

            AuthError (403) if the user doesn't have permission to view
            members of this room.
        """
        state_filter = state_filter or StateFilter.all()

        if at_token:
            last_event = await self.store.get_last_event_in_room_before_stream_ordering(
                room_id,
                end_token=at_token.room_key,
            )

            if not last_event:
                raise NotFoundError("Can't find event for token %s" % (at_token,))

            # check whether the user is in the room at that time to determine
            # whether they should be treated as peeking.
            state_map = await self._state_storage_controller.get_state_for_event(
                last_event.event_id,
                StateFilter.from_types([(EventTypes.Member, user_id)]),
            )

            joined = False
            membership_event = state_map.get((EventTypes.Member, user_id))
            if membership_event:
                joined = membership_event.membership == Membership.JOIN

            is_peeking = not joined

            visible_events = await filter_events_for_client(
                self._storage_controllers,
                user_id,
                [last_event],
                filter_send_to_client=False,
                is_peeking=is_peeking,
            )

            if visible_events:
                room_state_events = (
                    await self._state_storage_controller.get_state_for_events(
                        [last_event.event_id], state_filter=state_filter
                    )
                )
                room_state: Mapping[Any, EventBase] = room_state_events[
                    last_event.event_id
                ]
            else:
                raise AuthError(
                    403,
                    "User %s not allowed to view events in room %s at token %s"
                    % (user_id, room_id, at_token),
                )
        else:
            (
                membership,
                membership_event_id,
            ) = await self.auth.check_user_in_room_or_world_readable(
                room_id, user_id, allow_departed_users=True
            )

            if membership == Membership.JOIN:
                state_ids = await self.store.get_filtered_current_state_ids(
                    room_id, state_filter=state_filter
                )
                room_state = await self.store.get_events(state_ids.values())
            elif membership == Membership.LEAVE:
                # If the membership is not JOIN, then the event ID should exist.
                assert (
                    membership_event_id is not None
                ), "check_user_in_room_or_world_readable returned invalid data"
                room_state_events = (
                    await self._state_storage_controller.get_state_for_events(
                        [membership_event_id], state_filter=state_filter
                    )
                )
                room_state = room_state_events[membership_event_id]

        now = self.clock.time_msec()
        events = self._event_serializer.serialize_events(room_state.values(), now)
        return events

    async def get_joined_members(self, requester: Requester, room_id: str) -> dict:
        """Get all the joined members in the room and their profile information.

        If the user has left the room return the state events from when they left.

        Args:
            requester: The user requesting state events.
            room_id: The room ID to get all state events from.
        Returns:
            A dict of user_id to profile info
        """
        user_id = requester.user.to_string()
        if not requester.app_service:
            # We check AS auth after fetching the room membership, as it
            # requires us to pull out all joined members anyway.
            membership, _ = await self.auth.check_user_in_room_or_world_readable(
                room_id, user_id, allow_departed_users=True
            )
            if membership != Membership.JOIN:
                raise NotImplementedError(
                    "Getting joined members after leaving is not implemented"
                )

        users_with_profile = await self.store.get_users_in_room_with_profiles(room_id)

        # If this is an AS, double check that they are allowed to see the members.
        # This can either be because the AS user is in the room or because there
        # is a user in the room that the AS is "interested in"
        if requester.app_service and user_id not in users_with_profile:
            for uid in users_with_profile:
                if requester.app_service.is_interested_in_user(uid):
                    break
            else:
                # Loop fell through, AS has no interested users in room
                raise AuthError(403, "Appservice not in room")

        return {
            user_id: {
                "avatar_url": profile.avatar_url,
                "display_name": profile.display_name,
            }
            for user_id, profile in users_with_profile.items()
        }

    def maybe_schedule_expiry(self, event: EventBase) -> None:
        """Schedule the expiry of an event if there's not already one scheduled,
        or if the one running is for an event that will expire after the provided
        timestamp.

        This function needs to invalidate the event cache, which is only possible on
        the master process, and therefore needs to be run on there.

        Args:
            event: The event to schedule the expiry of.
        """

        expiry_ts = event.content.get(EventContentFields.SELF_DESTRUCT_AFTER)
        if not isinstance(expiry_ts, int) or event.is_state():
            return

        # _schedule_expiry_for_event won't actually schedule anything if there's already
        # a task scheduled for a timestamp that's sooner than the provided one.
        self._schedule_expiry_for_event(event.event_id, expiry_ts)

    async def _schedule_next_expiry(self) -> None:
        """Retrieve the ID and the expiry timestamp of the next event to be expired,
        and schedule an expiry task for it.

        If there's no event left to expire, set _expiry_scheduled to None so that a
        future call to save_expiry_ts can schedule a new expiry task.
        """
        # Try to get the expiry timestamp of the next event to expire.
        res = await self.store.get_next_event_to_expire()
        if res:
            event_id, expiry_ts = res
            self._schedule_expiry_for_event(event_id, expiry_ts)

    def _schedule_expiry_for_event(self, event_id: str, expiry_ts: int) -> None:
        """Schedule an expiry task for the provided event if there's not already one
        scheduled at a timestamp that's sooner than the provided one.

        Args:
            event_id: The ID of the event to expire.
            expiry_ts: The timestamp at which to expire the event.
        """
        if self._scheduled_expiry:
            # If the provided timestamp refers to a time before the scheduled time of the
            # next expiry task, cancel that task and reschedule it for this timestamp.
            next_scheduled_expiry_ts = self._scheduled_expiry.getTime() * 1000
            if expiry_ts < next_scheduled_expiry_ts:
                self._scheduled_expiry.cancel()
            else:
                return

        # Figure out how many seconds we need to wait before expiring the event.
        now_ms = self.clock.time_msec()
        delay = (expiry_ts - now_ms) / 1000

        # callLater doesn't support negative delays, so trim the delay to 0 if we're
        # in that case.
        if delay < 0:
            delay = 0

        logger.info("Scheduling expiry for event %s in %.3fs", event_id, delay)

        self._scheduled_expiry = self.clock.call_later(
            delay,
            run_as_background_process,
            "_expire_event",
            self._expire_event,
            event_id,
        )

    async def _expire_event(self, event_id: str) -> None:
        """Retrieve and expire an event that needs to be expired from the database.

        If the event doesn't exist in the database, log it and delete the expiry date
        from the database (so that we don't try to expire it again).
        """
        assert self._ephemeral_events_enabled

        self._scheduled_expiry = None

        logger.info("Expiring event %s", event_id)

        try:
            # Expire the event if we know about it. This function also deletes the expiry
            # date from the database in the same database transaction.
            await self.store.expire_event(event_id)
        except Exception as e:
            logger.error("Could not expire event %s: %r", event_id, e)

        # Schedule the expiry of the next event to expire.
        await self._schedule_next_expiry()


# The duration (in ms) after which rooms should be removed
# `_rooms_to_exclude_from_dummy_event_insertion` (with the effect that we will try
# to generate a dummy event for them once more)
#
_DUMMY_EVENT_ROOM_EXCLUSION_EXPIRY = 7 * 24 * 60 * 60 * 1000


class EventCreationHandler:
    def __init__(self, hs: "HomeServer"):
        self.hs = hs
        self.auth = hs.get_auth()
        self._event_auth_handler = hs.get_event_auth_handler()
        self.store = hs.get_datastores().main
        self._storage_controllers = hs.get_storage_controllers()
        self.state = hs.get_state_handler()
        self.clock = hs.get_clock()
        self.validator = EventValidator()
        self.profile_handler = hs.get_profile_handler()
        self.event_builder_factory = hs.get_event_builder_factory()
        self.server_name = hs.hostname
        self.notifier = hs.get_notifier()
        self.config = hs.config
        self.require_membership_for_aliases = (
            hs.config.server.require_membership_for_aliases
        )
        self._events_shard_config = self.config.worker.events_shard_config
        self._instance_name = hs.get_instance_name()

        self.room_prejoin_state_types = self.hs.config.api.room_prejoin_state

        self.membership_types_to_include_profile_data_in = {
            Membership.JOIN,
            Membership.KNOCK,
        }
        if self.hs.config.server.include_profile_data_on_invite:
            self.membership_types_to_include_profile_data_in.add(Membership.INVITE)

        self.send_event = ReplicationSendEventRestServlet.make_client(hs)

        self.request_ratelimiter = hs.get_request_ratelimiter()

        # We arbitrarily limit concurrent event creation for a room to 5.
        # This is to stop us from diverging history *too* much.
        self.limiter = Linearizer(max_count=5, name="room_event_creation_limit")

        self._bulk_push_rule_evaluator = hs.get_bulk_push_rule_evaluator()

        self.spam_checker = hs.get_spam_checker()
        self.third_party_event_rules: "ThirdPartyEventRules" = (
            self.hs.get_third_party_event_rules()
        )

        self._block_events_without_consent_error = (
            self.config.consent.block_events_without_consent_error
        )

        # we need to construct a ConsentURIBuilder here, as it checks that the necessary
        # config options, but *only* if we have a configuration for which we are
        # going to need it.
        if self._block_events_without_consent_error:
            self._consent_uri_builder = ConsentURIBuilder(self.config)

        # Rooms which should be excluded from dummy insertion. (For instance,
        # those without local users who can send events into the room).
        #
        # map from room id to time-of-last-attempt.
        #
        self._rooms_to_exclude_from_dummy_event_insertion: Dict[str, int] = {}
        # The number of forward extremeities before a dummy event is sent.
        self._dummy_events_threshold = hs.config.server.dummy_events_threshold

        if (
            self.config.worker.run_background_tasks
            and self.config.server.cleanup_extremities_with_dummy_events
        ):
            self.clock.looping_call(
                lambda: run_as_background_process(
                    "send_dummy_events_to_fill_extremities",
                    self._send_dummy_events_to_fill_extremities,
                ),
                5 * 60 * 1000,
            )

        self._message_handler = hs.get_message_handler()

        self._ephemeral_events_enabled = hs.config.server.enable_ephemeral_messages

        self._external_cache = hs.get_external_cache()

        # Stores the state groups we've recently added to the joined hosts
        # external cache. Note that the timeout must be significantly less than
        # the TTL on the external cache.
        self._external_cache_joined_hosts_updates: Optional[ExpiringCache] = None
        if self._external_cache.is_enabled():
            self._external_cache_joined_hosts_updates = ExpiringCache(
                "_external_cache_joined_hosts_updates",
                self.clock,
                expiry_ms=30 * 60 * 1000,
            )

    async def create_event(
        self,
        requester: Requester,
        event_dict: dict,
        txn_id: Optional[str] = None,
        allow_no_prev_events: bool = False,
        prev_event_ids: Optional[List[str]] = None,
        auth_event_ids: Optional[List[str]] = None,
        state_event_ids: Optional[List[str]] = None,
        require_consent: bool = True,
        outlier: bool = False,
        historical: bool = False,
        depth: Optional[int] = None,
    ) -> Tuple[EventBase, EventContext]:
        """
        Given a dict from a client, create a new event.

        Creates an FrozenEvent object, filling out auth_events, prev_events,
        etc.

        Adds display names to Join membership events.

        Args:
            requester
            event_dict: An entire event
            txn_id
            allow_no_prev_events: Whether to allow this event to be created an empty
                list of prev_events. Normally this is prohibited just because most
                events should have a prev_event and we should only use this in special
                cases like MSC2716.
            prev_event_ids:
                the forward extremities to use as the prev_events for the
                new event.

                If None, they will be requested from the database.

            auth_event_ids:
                The event ids to use as the auth_events for the new event.
                Should normally be left as None, which will cause them to be calculated
                based on the room state at the prev_events.

                If non-None, prev_event_ids must also be provided.

            state_event_ids:
                The full state at a given event. This is used particularly by the MSC2716
                /batch_send endpoint. One use case is with insertion events which float at
                the beginning of a historical batch and don't have any `prev_events` to
                derive from; we add all of these state events as the explicit state so the
                rest of the historical batch can inherit the same state and state_group.
                This should normally be left as None, which will cause the auth_event_ids
                to be calculated based on the room state at the prev_events.

            require_consent: Whether to check if the requester has
                consented to the privacy policy.

            outlier: Indicates whether the event is an `outlier`, i.e. if
                it's from an arbitrary point and floating in the DAG as
                opposed to being inline with the current DAG.
            historical: Indicates whether the message is being inserted
                back in time around some existing events. This is used to skip
                a few checks and mark the event as backfilled.
            depth: Override the depth used to order the event in the DAG.
                Should normally be set to None, which will cause the depth to be calculated
                based on the prev_events.

        Raises:
            ResourceLimitError if server is blocked to some resource being
            exceeded
        Returns:
            Tuple of created event, Context
        """
        await self.auth.check_auth_blocking(requester=requester)

        if event_dict["type"] == EventTypes.Create and event_dict["state_key"] == "":
            room_version_id = event_dict["content"]["room_version"]
            maybe_room_version_obj = KNOWN_ROOM_VERSIONS.get(room_version_id)
            if not maybe_room_version_obj:
                # this can happen if support is withdrawn for a room version
                raise UnsupportedRoomVersionError(room_version_id)
            room_version_obj = maybe_room_version_obj
        else:
            try:
                room_version_obj = await self.store.get_room_version(
                    event_dict["room_id"]
                )
            except NotFoundError:
                raise AuthError(403, "Unknown room")

        builder = self.event_builder_factory.for_room_version(
            room_version_obj, event_dict
        )

        self.validator.validate_builder(builder)

        if builder.type == EventTypes.Member:
            membership = builder.content.get("membership", None)
            target = UserID.from_string(builder.state_key)

            if membership in self.membership_types_to_include_profile_data_in:
                # If event doesn't include a display name, add one.
                profile = self.profile_handler
                content = builder.content

                try:
                    if "displayname" not in content:
                        displayname = await profile.get_displayname(target)
                        if displayname is not None:
                            content["displayname"] = displayname
                    if "avatar_url" not in content:
                        avatar_url = await profile.get_avatar_url(target)
                        if avatar_url is not None:
                            content["avatar_url"] = avatar_url
                except Exception as e:
                    logger.info(
                        "Failed to get profile information for %r: %s", target, e
                    )

        is_exempt = await self._is_exempt_from_privacy_policy(builder, requester)
        if require_consent and not is_exempt:
            await self.assert_accepted_privacy_policy(requester)

        if requester.access_token_id is not None:
            builder.internal_metadata.token_id = requester.access_token_id

        if txn_id is not None:
            builder.internal_metadata.txn_id = txn_id

        builder.internal_metadata.outlier = outlier

        builder.internal_metadata.historical = historical

        event, context = await self.create_new_client_event(
            builder=builder,
            requester=requester,
            allow_no_prev_events=allow_no_prev_events,
            prev_event_ids=prev_event_ids,
            auth_event_ids=auth_event_ids,
            state_event_ids=state_event_ids,
            depth=depth,
        )

        # In an ideal world we wouldn't need the second part of this condition. However,
        # this behaviour isn't spec'd yet, meaning we should be able to deactivate this
        # behaviour. Another reason is that this code is also evaluated each time a new
        # m.room.aliases event is created, which includes hitting a /directory route.
        # Therefore not including this condition here would render the similar one in
        # synapse.handlers.directory pointless.
        if builder.type == EventTypes.Aliases and self.require_membership_for_aliases:
            # Ideally we'd do the membership check in event_auth.check(), which
            # describes a spec'd algorithm for authenticating events received over
            # federation as well as those created locally. As of room v3, aliases events
            # can be created by users that are not in the room, therefore we have to
            # tolerate them in event_auth.check().
            prev_state_ids = await context.get_prev_state_ids(
                StateFilter.from_types([(EventTypes.Member, None)])
            )
            prev_event_id = prev_state_ids.get((EventTypes.Member, event.sender))
            prev_event = (
                await self.store.get_event(prev_event_id, allow_none=True)
                if prev_event_id
                else None
            )
            if not prev_event or prev_event.membership != Membership.JOIN:
                logger.warning(
                    (
                        "Attempt to send `m.room.aliases` in room %s by user %s but"
                        " membership is %s"
                    ),
                    event.room_id,
                    event.sender,
                    prev_event.membership if prev_event else None,
                )

                raise AuthError(
                    403, "You must be in the room to create an alias for it"
                )

        self.validator.validate_new(event, self.config)

        return event, context

    async def _is_exempt_from_privacy_policy(
        self, builder: EventBuilder, requester: Requester
    ) -> bool:
        """ "Determine if an event to be sent is exempt from having to consent
        to the privacy policy

        Args:
            builder: event being created
            requester: user requesting this event

        Returns:
            true if the event can be sent without the user consenting
        """
        # the only thing the user can do is join the server notices room.
        if builder.type == EventTypes.Member:
            membership = builder.content.get("membership", None)
            if membership == Membership.JOIN:
                return await self._is_server_notices_room(builder.room_id)
            elif membership == Membership.LEAVE:
                # the user is always allowed to leave (but not kick people)
                return builder.state_key == requester.user.to_string()
        return False

    async def _is_server_notices_room(self, room_id: str) -> bool:
        if self.config.servernotices.server_notices_mxid is None:
            return False
        user_ids = await self.store.get_users_in_room(room_id)
        return self.config.servernotices.server_notices_mxid in user_ids

    async def assert_accepted_privacy_policy(self, requester: Requester) -> None:
        """Check if a user has accepted the privacy policy

        Called when the given user is about to do something that requires
        privacy consent. We see if the user is exempt and otherwise check that
        they have given consent. If they have not, a ConsentNotGiven error is
        raised.

        Args:
            requester: The user making the request

        Returns:
            Returns normally if the user has consented or is exempt

        Raises:
            ConsentNotGivenError: if the user has not given consent yet
        """
        if self._block_events_without_consent_error is None:
            return

        # exempt AS users from needing consent
        if requester.app_service is not None:
            return

        user_id = requester.authenticated_entity
        if not user_id.startswith("@"):
            # The authenticated entity might not be a user, e.g. if it's the
            # server puppetting the user.
            return

        user = UserID.from_string(user_id)

        # exempt the system notices user
        if (
            self.config.servernotices.server_notices_mxid is not None
            and user_id == self.config.servernotices.server_notices_mxid
        ):
            return

        u = await self.store.get_user_by_id(user_id)
        assert u is not None
        if u["user_type"] in (UserTypes.SUPPORT, UserTypes.BOT):
            # support and bot users are not required to consent
            return
        if u["appservice_id"] is not None:
            # users registered by an appservice are exempt
            return
        if u["consent_version"] == self.config.consent.user_consent_version:
            return

        consent_uri = self._consent_uri_builder.build_user_consent_uri(user.localpart)
        msg = self._block_events_without_consent_error % {"consent_uri": consent_uri}
        raise ConsentNotGivenError(msg=msg, consent_uri=consent_uri)

    async def deduplicate_state_event(
        self, event: EventBase, context: EventContext
    ) -> Optional[EventBase]:
        """
        Checks whether event is in the latest resolved state in context.

        Args:
            event: The event to check for duplication.
            context: The event context.

        Returns:
            The previous version of the event is returned, if it is found in the
            event context. Otherwise, None is returned.
        """
        if event.internal_metadata.is_outlier():
            # This can happen due to out of band memberships
            return None

        prev_state_ids = await context.get_prev_state_ids(
            StateFilter.from_types([(event.type, None)])
        )
        prev_event_id = prev_state_ids.get((event.type, event.state_key))
        if not prev_event_id:
            return None
        prev_event = await self.store.get_event(prev_event_id, allow_none=True)
        if not prev_event:
            return None

        if prev_event and event.user_id == prev_event.user_id:
            prev_content = encode_canonical_json(prev_event.content)
            next_content = encode_canonical_json(event.content)
            if prev_content == next_content:
                return prev_event
        return None

    async def create_and_send_nonmember_event(
        self,
        requester: Requester,
        event_dict: dict,
        allow_no_prev_events: bool = False,
        prev_event_ids: Optional[List[str]] = None,
        state_event_ids: Optional[List[str]] = None,
        ratelimit: bool = True,
        txn_id: Optional[str] = None,
        ignore_shadow_ban: bool = False,
        outlier: bool = False,
        historical: bool = False,
        depth: Optional[int] = None,
    ) -> Tuple[EventBase, int]:
        """
        Creates an event, then sends it.

        See self.create_event and self.handle_new_client_event.

        Args:
            requester: The requester sending the event.
            event_dict: An entire event.
            allow_no_prev_events: Whether to allow this event to be created an empty
                list of prev_events. Normally this is prohibited just because most
                events should have a prev_event and we should only use this in special
                cases like MSC2716.
            prev_event_ids:
                The event IDs to use as the prev events.
                Should normally be left as None to automatically request them
                from the database.
            state_event_ids:
                The full state at a given event. This is used particularly by the MSC2716
                /batch_send endpoint. One use case is with insertion events which float at
                the beginning of a historical batch and don't have any `prev_events` to
                derive from; we add all of these state events as the explicit state so the
                rest of the historical batch can inherit the same state and state_group.
                This should normally be left as None, which will cause the auth_event_ids
                to be calculated based on the room state at the prev_events.
            ratelimit: Whether to rate limit this send.
            txn_id: The transaction ID.
            ignore_shadow_ban: True if shadow-banned users should be allowed to
                send this event.
            outlier: Indicates whether the event is an `outlier`, i.e. if
                it's from an arbitrary point and floating in the DAG as
                opposed to being inline with the current DAG.
            historical: Indicates whether the message is being inserted
                back in time around some existing events. This is used to skip
                a few checks and mark the event as backfilled.
            depth: Override the depth used to order the event in the DAG.
                Should normally be set to None, which will cause the depth to be calculated
                based on the prev_events.

        Returns:
            The event, and its stream ordering (if deduplication happened,
            the previous, duplicate event).

        Raises:
            ShadowBanError if the requester has been shadow-banned.
        """

        if event_dict["type"] == EventTypes.Member:
            raise SynapseError(
                500, "Tried to send member event through non-member codepath"
            )

        if not ignore_shadow_ban and requester.shadow_banned:
            # We randomly sleep a bit just to annoy the requester.
            await self.clock.sleep(random.randint(1, 10))
            raise ShadowBanError()

        # We limit the number of concurrent event sends in a room so that we
        # don't fork the DAG too much. If we don't limit then we can end up in
        # a situation where event persistence can't keep up, causing
        # extremities to pile up, which in turn leads to state resolution
        # taking longer.
        async with self.limiter.queue(event_dict["room_id"]):
            if txn_id and requester.access_token_id:
                existing_event_id = await self.store.get_event_id_from_transaction_id(
                    event_dict["room_id"],
                    requester.user.to_string(),
                    requester.access_token_id,
                    txn_id,
                )
                if existing_event_id:
                    event = await self.store.get_event(existing_event_id)
                    # we know it was persisted, so must have a stream ordering
                    assert event.internal_metadata.stream_ordering
                    return event, event.internal_metadata.stream_ordering

            event, context = await self.create_event(
                requester,
                event_dict,
                txn_id=txn_id,
                allow_no_prev_events=allow_no_prev_events,
                prev_event_ids=prev_event_ids,
                state_event_ids=state_event_ids,
                outlier=outlier,
                historical=historical,
                depth=depth,
            )

            assert self.hs.is_mine_id(event.sender), "User must be our own: %s" % (
                event.sender,
            )

<<<<<<< HEAD
            spam_check = await self.spam_checker.check_event_for_spam(event)
            if spam_check is not synapse.spam_checker_api.Allow.ALLOW:
                if isinstance(spam_check, tuple):
                    try:
                        [code, dict] = spam_check
                        raise SynapseError(
                            403,
                            "This message had been rejected as probable spam",
                            code,
                            dict,
                        )
                    except ValueError:
                        logger.error(
                            "Spam-check module returned invalid error value. Expecting [code, dict], got %s",
                            spam_check,
                        )
                        spam_check = Codes.FORBIDDEN
=======
            spam_check_result = await self.spam_checker.check_event_for_spam(event)
            if spam_check_result != self.spam_checker.NOT_SPAM:
                if isinstance(spam_check_result, Codes):
                    raise SynapseError(
                        403,
                        "This message has been rejected as probable spam",
                        spam_check_result,
                    )

                # Backwards compatibility: if the return value is not an error code, it
                # means the module returned an error message to be included in the
                # SynapseError (which is now deprecated).
>>>>>>> b2b5279a
                raise SynapseError(
                    403,
                    spam_check_result,
                    Codes.FORBIDDEN,
                )

            ev = await self.handle_new_client_event(
                requester=requester,
                event=event,
                context=context,
                ratelimit=ratelimit,
                ignore_shadow_ban=ignore_shadow_ban,
            )

        # we know it was persisted, so must have a stream ordering
        assert ev.internal_metadata.stream_ordering
        return ev, ev.internal_metadata.stream_ordering

    @measure_func("create_new_client_event")
    async def create_new_client_event(
        self,
        builder: EventBuilder,
        requester: Optional[Requester] = None,
        allow_no_prev_events: bool = False,
        prev_event_ids: Optional[List[str]] = None,
        auth_event_ids: Optional[List[str]] = None,
        state_event_ids: Optional[List[str]] = None,
        depth: Optional[int] = None,
    ) -> Tuple[EventBase, EventContext]:
        """Create a new event for a local client

        Args:
            builder:
            requester:
            allow_no_prev_events: Whether to allow this event to be created an empty
                list of prev_events. Normally this is prohibited just because most
                events should have a prev_event and we should only use this in special
                cases like MSC2716.
            prev_event_ids:
                the forward extremities to use as the prev_events for the
                new event.

                If None, they will be requested from the database.

            auth_event_ids:
                The event ids to use as the auth_events for the new event.
                Should normally be left as None, which will cause them to be calculated
                based on the room state at the prev_events.

            state_event_ids:
                The full state at a given event. This is used particularly by the MSC2716
                /batch_send endpoint. One use case is with insertion events which float at
                the beginning of a historical batch and don't have any `prev_events` to
                derive from; we add all of these state events as the explicit state so the
                rest of the historical batch can inherit the same state and state_group.
                This should normally be left as None, which will cause the auth_event_ids
                to be calculated based on the room state at the prev_events.

            depth: Override the depth used to order the event in the DAG.
                Should normally be set to None, which will cause the depth to be calculated
                based on the prev_events.

        Returns:
            Tuple of created event, context
        """
        # Strip down the state_event_ids to only what we need to auth the event.
        # For example, we don't need extra m.room.member that don't match event.sender
        if state_event_ids is not None:
            # Do a quick check to make sure that prev_event_ids is present to
            # make the type-checking around `builder.build` happy.
            # prev_event_ids could be an empty array though.
            assert prev_event_ids is not None

            temp_event = await builder.build(
                prev_event_ids=prev_event_ids,
                auth_event_ids=state_event_ids,
                depth=depth,
            )
            state_events = await self.store.get_events_as_list(state_event_ids)
            # Create a StateMap[str]
            state_map = {(e.type, e.state_key): e.event_id for e in state_events}
            # Actually strip down and only use the necessary auth events
            auth_event_ids = self._event_auth_handler.compute_auth_events(
                event=temp_event,
                current_state_ids=state_map,
                for_verification=False,
            )

        if prev_event_ids is not None:
            assert (
                len(prev_event_ids) <= 10
            ), "Attempting to create an event with %i prev_events" % (
                len(prev_event_ids),
            )
        else:
            prev_event_ids = await self.store.get_prev_events_for_room(builder.room_id)

        # Do a quick sanity check here, rather than waiting until we've created the
        # event and then try to auth it (which fails with a somewhat confusing "No
        # create event in auth events")
        if allow_no_prev_events:
            # We allow events with no `prev_events` but it better have some `auth_events`
            assert (
                builder.type == EventTypes.Create
                # Allow an event to have empty list of prev_event_ids
                # only if it has auth_event_ids.
                or auth_event_ids
            ), "Attempting to create a non-m.room.create event with no prev_events or auth_event_ids"
        else:
            # we now ought to have some prev_events (unless it's a create event).
            assert (
                builder.type == EventTypes.Create or prev_event_ids
            ), "Attempting to create a non-m.room.create event with no prev_events"

        event = await builder.build(
            prev_event_ids=prev_event_ids,
            auth_event_ids=auth_event_ids,
            depth=depth,
        )

        # Pass on the outlier property from the builder to the event
        # after it is created
        if builder.internal_metadata.outlier:
            event.internal_metadata.outlier = True
            context = EventContext.for_outlier(self._storage_controllers)
        elif (
            event.type == EventTypes.MSC2716_INSERTION
            and state_event_ids
            and builder.internal_metadata.is_historical()
        ):
            # Add explicit state to the insertion event so it has state to derive
            # from even though it's floating with no `prev_events`. The rest of
            # the batch can derive from this state and state_group.
            #
            # TODO(faster_joins): figure out how this works, and make sure that the
            #   old state is complete.
            metadata = await self.store.get_metadata_for_events(state_event_ids)

            state_map_for_event: MutableStateMap[str] = {}
            for state_id in state_event_ids:
                data = metadata.get(state_id)
                if data is None:
                    # We're trying to persist a new historical batch of events
                    # with the given state, e.g. via
                    # `RoomBatchSendEventRestServlet`. The state can be inferred
                    # by Synapse or set directly by the client.
                    #
                    # Either way, we should have persisted all the state before
                    # getting here.
                    raise Exception(
                        f"State event {state_id} not found in DB,"
                        " Synapse should have persisted it before using it."
                    )

                if data.state_key is None:
                    raise Exception(
                        f"Trying to set non-state event {state_id} as state"
                    )

                state_map_for_event[(data.event_type, data.state_key)] = state_id

            context = await self.state.compute_event_context(
                event,
                state_ids_before_event=state_map_for_event,
            )
        else:
            context = await self.state.compute_event_context(event)

        if requester:
            context.app_service = requester.app_service

        res, new_content = await self.third_party_event_rules.check_event_allowed(
            event, context
        )
        if res is False:
            logger.info(
                "Event %s forbidden by third-party rules",
                event,
            )
            raise SynapseError(
                403, "This event is not allowed in this context", Codes.FORBIDDEN
            )
        elif new_content is not None:
            # the third-party rules want to replace the event. We'll need to build a new
            # event.
            event, context = await self._rebuild_event_after_third_party_rules(
                new_content, event
            )

        self.validator.validate_new(event, self.config)
        await self._validate_event_relation(event)
        logger.debug("Created event %s", event.event_id)

        return event, context

    async def _validate_event_relation(self, event: EventBase) -> None:
        """
        Ensure the relation data on a new event is not bogus.

        Args:
            event: The event being created.

        Raises:
            SynapseError if the event is invalid.
        """

        relation = relation_from_event(event)
        if not relation:
            return

        parent_event = await self.store.get_event(relation.parent_id, allow_none=True)
        if parent_event:
            # And in the same room.
            if parent_event.room_id != event.room_id:
                raise SynapseError(400, "Relations must be in the same room")

        else:
            # There must be some reason that the client knows the event exists,
            # see if there are existing relations. If so, assume everything is fine.
            if not await self.store.event_is_target_of_relation(relation.parent_id):
                # Otherwise, the client can't know about the parent event!
                raise SynapseError(400, "Can't send relation to unknown event")

        # If this event is an annotation then we check that that the sender
        # can't annotate the same way twice (e.g. stops users from liking an
        # event multiple times).
        if relation.rel_type == RelationTypes.ANNOTATION:
            aggregation_key = relation.aggregation_key

            if aggregation_key is None:
                raise SynapseError(400, "Missing aggregation key")

            if len(aggregation_key) > 500:
                raise SynapseError(400, "Aggregation key is too long")

            already_exists = await self.store.has_user_annotated_event(
                relation.parent_id, event.type, aggregation_key, event.sender
            )
            if already_exists:
                raise SynapseError(400, "Can't send same reaction twice")

        # Don't attempt to start a thread if the parent event is a relation.
        elif relation.rel_type == RelationTypes.THREAD:
            if await self.store.event_includes_relation(relation.parent_id):
                raise SynapseError(
                    400, "Cannot start threads from an event with a relation"
                )

    @measure_func("handle_new_client_event")
    async def handle_new_client_event(
        self,
        requester: Requester,
        event: EventBase,
        context: EventContext,
        ratelimit: bool = True,
        extra_users: Optional[List[UserID]] = None,
        ignore_shadow_ban: bool = False,
    ) -> EventBase:
        """Processes a new event.

        This includes deduplicating, checking auth, persisting,
        notifying users, sending to remote servers, etc.

        If called from a worker will hit out to the master process for final
        processing.

        Args:
            requester
            event
            context
            ratelimit
            extra_users: Any extra users to notify about event

            ignore_shadow_ban: True if shadow-banned users should be allowed to
                send this event.

        Return:
            If the event was deduplicated, the previous, duplicate, event. Otherwise,
            `event`.

        Raises:
            ShadowBanError if the requester has been shadow-banned.
        """
        extra_users = extra_users or []

        # we don't apply shadow-banning to membership events here. Invites are blocked
        # higher up the stack, and we allow shadow-banned users to send join and leave
        # events as normal.
        if (
            event.type != EventTypes.Member
            and not ignore_shadow_ban
            and requester.shadow_banned
        ):
            # We randomly sleep a bit just to annoy the requester.
            await self.clock.sleep(random.randint(1, 10))
            raise ShadowBanError()

        if event.is_state():
            prev_event = await self.deduplicate_state_event(event, context)
            if prev_event is not None:
                logger.info(
                    "Not bothering to persist state event %s duplicated by %s",
                    event.event_id,
                    prev_event.event_id,
                )
                return prev_event

        if event.is_state() and (event.type, event.state_key) == (
            EventTypes.Create,
            "",
        ):
            room_version_id = event.content.get(
                "room_version", RoomVersions.V1.identifier
            )
            maybe_room_version_obj = KNOWN_ROOM_VERSIONS.get(room_version_id)
            if not maybe_room_version_obj:
                raise UnsupportedRoomVersionError(
                    "Attempt to create a room with unsupported room version %s"
                    % (room_version_id,)
                )
            room_version_obj = maybe_room_version_obj
        else:
            room_version_obj = await self.store.get_room_version(event.room_id)

        if event.internal_metadata.is_out_of_band_membership():
            # the only sort of out-of-band-membership events we expect to see here are
            # invite rejections and rescinded knocks that we have generated ourselves.
            assert event.type == EventTypes.Member
            assert event.content["membership"] == Membership.LEAVE
        else:
            try:
                validate_event_for_room_version(room_version_obj, event)
                await self._event_auth_handler.check_auth_rules_from_context(
                    room_version_obj, event, context
                )
            except AuthError as err:
                logger.warning("Denying new event %r because %s", event, err)
                raise err

        # Ensure that we can round trip before trying to persist in db
        try:
            dump = json_encoder.encode(event.content)
            json_decoder.decode(dump)
        except Exception:
            logger.exception("Failed to encode content: %r", event.content)
            raise

        # We now persist the event (and update the cache in parallel, since we
        # don't want to block on it).
        result, _ = await make_deferred_yieldable(
            gather_results(
                (
                    run_in_background(
                        self._persist_event,
                        requester=requester,
                        event=event,
                        context=context,
                        ratelimit=ratelimit,
                        extra_users=extra_users,
                    ),
                    run_in_background(
                        self.cache_joined_hosts_for_event, event, context
                    ).addErrback(log_failure, "cache_joined_hosts_for_event failed"),
                ),
                consumeErrors=True,
            )
        ).addErrback(unwrapFirstError)

        return result

    async def _persist_event(
        self,
        requester: Requester,
        event: EventBase,
        context: EventContext,
        ratelimit: bool = True,
        extra_users: Optional[List[UserID]] = None,
    ) -> EventBase:
        """Actually persists the event. Should only be called by
        `handle_new_client_event`, and see its docstring for documentation of
        the arguments.
        """

        # Skip push notification actions for historical messages
        # because we don't want to notify people about old history back in time.
        # The historical messages also do not have the proper `context.current_state_ids`
        # and `state_groups` because they have `prev_events` that aren't persisted yet
        # (historical messages persisted in reverse-chronological order).
        if not event.internal_metadata.is_historical():
            await self._bulk_push_rule_evaluator.action_for_event_by_user(
                event, context
            )

        try:
            # If we're a worker we need to hit out to the master.
            writer_instance = self._events_shard_config.get_instance(event.room_id)
            if writer_instance != self._instance_name:
                result = await self.send_event(
                    instance_name=writer_instance,
                    event_id=event.event_id,
                    store=self.store,
                    requester=requester,
                    event=event,
                    context=context,
                    ratelimit=ratelimit,
                    extra_users=extra_users,
                )
                stream_id = result["stream_id"]
                event_id = result["event_id"]
                if event_id != event.event_id:
                    # If we get a different event back then it means that its
                    # been de-duplicated, so we replace the given event with the
                    # one already persisted.
                    event = await self.store.get_event(event_id)
                else:
                    # If we newly persisted the event then we need to update its
                    # stream_ordering entry manually (as it was persisted on
                    # another worker).
                    event.internal_metadata.stream_ordering = stream_id
                return event

            event = await self.persist_and_notify_client_event(
                requester, event, context, ratelimit=ratelimit, extra_users=extra_users
            )

            return event
        except Exception:
            # Ensure that we actually remove the entries in the push actions
            # staging area, if we calculated them.
            await self.store.remove_push_actions_from_staging(event.event_id)
            raise

    async def cache_joined_hosts_for_event(
        self, event: EventBase, context: EventContext
    ) -> None:
        """Precalculate the joined hosts at the event, when using Redis, so that
        external federation senders don't have to recalculate it themselves.
        """

        if not self._external_cache.is_enabled():
            return

        # If external cache is enabled we should always have this.
        assert self._external_cache_joined_hosts_updates is not None

        # We actually store two mappings, event ID -> prev state group,
        # state group -> joined hosts, which is much more space efficient
        # than event ID -> joined hosts.
        #
        # Note: We have to cache event ID -> prev state group, as we don't
        # store that in the DB.
        #
        # Note: We set the state group -> joined hosts cache if it hasn't been
        # set for a while, so that the expiry time is reset.

        state_entry = await self.state.resolve_state_groups_for_events(
            event.room_id, event_ids=event.prev_event_ids()
        )

        if state_entry.state_group:
            await self._external_cache.set(
                "event_to_prev_state_group",
                event.event_id,
                state_entry.state_group,
                expiry_ms=60 * 60 * 1000,
            )

            if state_entry.state_group in self._external_cache_joined_hosts_updates:
                return

            joined_hosts = await self.store.get_joined_hosts(event.room_id, state_entry)

            # Note that the expiry times must be larger than the expiry time in
            # _external_cache_joined_hosts_updates.
            await self._external_cache.set(
                "get_joined_hosts",
                str(state_entry.state_group),
                list(joined_hosts),
                expiry_ms=60 * 60 * 1000,
            )

            self._external_cache_joined_hosts_updates[state_entry.state_group] = None

    async def _validate_canonical_alias(
        self,
        directory_handler: DirectoryHandler,
        room_alias_str: str,
        expected_room_id: str,
    ) -> None:
        """
        Ensure that the given room alias points to the expected room ID.

        Args:
            directory_handler: The directory handler object.
            room_alias_str: The room alias to check.
            expected_room_id: The room ID that the alias should point to.
        """
        room_alias = RoomAlias.from_string(room_alias_str)
        try:
            mapping = await directory_handler.get_association(room_alias)
        except SynapseError as e:
            # Turn M_NOT_FOUND errors into M_BAD_ALIAS errors.
            if e.errcode == Codes.NOT_FOUND:
                raise SynapseError(
                    400,
                    "Room alias %s does not point to the room" % (room_alias_str,),
                    Codes.BAD_ALIAS,
                )
            raise

        if mapping["room_id"] != expected_room_id:
            raise SynapseError(
                400,
                "Room alias %s does not point to the room" % (room_alias_str,),
                Codes.BAD_ALIAS,
            )

    async def persist_and_notify_client_event(
        self,
        requester: Requester,
        event: EventBase,
        context: EventContext,
        ratelimit: bool = True,
        extra_users: Optional[List[UserID]] = None,
    ) -> EventBase:
        """Called when we have fully built the event, have already
        calculated the push actions for the event, and checked auth.

        This should only be run on the instance in charge of persisting events.

        Returns:
            The persisted event. This may be different than the given event if
            it was de-duplicated (e.g. because we had already persisted an
            event with the same transaction ID.)
        """
        extra_users = extra_users or []

        assert self._storage_controllers.persistence is not None
        assert self._events_shard_config.should_handle(
            self._instance_name, event.room_id
        )

        if ratelimit:
            # We check if this is a room admin redacting an event so that we
            # can apply different ratelimiting. We do this by simply checking
            # it's not a self-redaction (to avoid having to look up whether the
            # user is actually admin or not).
            is_admin_redaction = False
            if event.type == EventTypes.Redaction:
                assert event.redacts is not None

                original_event = await self.store.get_event(
                    event.redacts,
                    redact_behaviour=EventRedactBehaviour.as_is,
                    get_prev_content=False,
                    allow_rejected=False,
                    allow_none=True,
                )

                is_admin_redaction = bool(
                    original_event and event.sender != original_event.sender
                )

            await self.request_ratelimiter.ratelimit(
                requester, is_admin_redaction=is_admin_redaction
            )

        await self._maybe_kick_guest_users(event, context)

        if event.type == EventTypes.CanonicalAlias:
            # Validate a newly added alias or newly added alt_aliases.

            original_alias = None
            original_alt_aliases: object = []

            original_event_id = event.unsigned.get("replaces_state")
            if original_event_id:
                original_event = await self.store.get_event(original_event_id)

                if original_event:
                    original_alias = original_event.content.get("alias", None)
                    original_alt_aliases = original_event.content.get("alt_aliases", [])

            # Check the alias is currently valid (if it has changed).
            room_alias_str = event.content.get("alias", None)
            directory_handler = self.hs.get_directory_handler()
            if room_alias_str and room_alias_str != original_alias:
                await self._validate_canonical_alias(
                    directory_handler, room_alias_str, event.room_id
                )

            # Check that alt_aliases is the proper form.
            alt_aliases = event.content.get("alt_aliases", [])
            if not isinstance(alt_aliases, (list, tuple)):
                raise SynapseError(
                    400, "The alt_aliases property must be a list.", Codes.INVALID_PARAM
                )

            # If the old version of alt_aliases is of an unknown form,
            # completely replace it.
            if not isinstance(original_alt_aliases, (list, tuple)):
                # TODO: check that the original_alt_aliases' entries are all strings
                original_alt_aliases = []

            # Check that each alias is currently valid.
            new_alt_aliases = set(alt_aliases) - set(original_alt_aliases)
            if new_alt_aliases:
                for alias_str in new_alt_aliases:
                    await self._validate_canonical_alias(
                        directory_handler, alias_str, event.room_id
                    )

        federation_handler = self.hs.get_federation_handler()

        if event.type == EventTypes.Member:
            if event.content["membership"] == Membership.INVITE:
                event.unsigned[
                    "invite_room_state"
                ] = await self.store.get_stripped_room_state_from_event_context(
                    context,
                    self.room_prejoin_state_types,
                    membership_user_id=event.sender,
                )

                invitee = UserID.from_string(event.state_key)
                if not self.hs.is_mine(invitee):
                    # TODO: Can we add signature from remote server in a nicer
                    # way? If we have been invited by a remote server, we need
                    # to get them to sign the event.

                    returned_invite = await federation_handler.send_invite(
                        invitee.domain, event
                    )
                    event.unsigned.pop("room_state", None)

                    # TODO: Make sure the signatures actually are correct.
                    event.signatures.update(returned_invite.signatures)

            if event.content["membership"] == Membership.KNOCK:
                event.unsigned[
                    "knock_room_state"
                ] = await self.store.get_stripped_room_state_from_event_context(
                    context,
                    self.room_prejoin_state_types,
                )

        if event.type == EventTypes.Redaction:
            assert event.redacts is not None

            original_event = await self.store.get_event(
                event.redacts,
                redact_behaviour=EventRedactBehaviour.as_is,
                get_prev_content=False,
                allow_rejected=False,
                allow_none=True,
            )

            room_version = await self.store.get_room_version_id(event.room_id)
            room_version_obj = KNOWN_ROOM_VERSIONS[room_version]

            # we can make some additional checks now if we have the original event.
            if original_event:
                if original_event.type == EventTypes.Create:
                    raise AuthError(403, "Redacting create events is not permitted")

                if original_event.room_id != event.room_id:
                    raise SynapseError(400, "Cannot redact event from a different room")

                if original_event.type == EventTypes.ServerACL:
                    raise AuthError(403, "Redacting server ACL events is not permitted")

                # Add a little safety stop-gap to prevent people from trying to
                # redact MSC2716 related events when they're in a room version
                # which does not support it yet. We allow people to use MSC2716
                # events in existing room versions but only from the room
                # creator since it does not require any changes to the auth
                # rules and in effect, the redaction algorithm . In the
                # supported room version, we add the `historical` power level to
                # auth the MSC2716 related events and adjust the redaction
                # algorthim to keep the `historical` field around (redacting an
                # event should only strip fields which don't affect the
                # structural protocol level).
                is_msc2716_event = (
                    original_event.type == EventTypes.MSC2716_INSERTION
                    or original_event.type == EventTypes.MSC2716_BATCH
                    or original_event.type == EventTypes.MSC2716_MARKER
                )
                if not room_version_obj.msc2716_historical and is_msc2716_event:
                    raise AuthError(
                        403,
                        "Redacting MSC2716 events is not supported in this room version",
                    )

            event_types = event_auth.auth_types_for_event(event.room_version, event)
            prev_state_ids = await context.get_prev_state_ids(
                StateFilter.from_types(event_types)
            )

            auth_events_ids = self._event_auth_handler.compute_auth_events(
                event, prev_state_ids, for_verification=True
            )
            auth_events_map = await self.store.get_events(auth_events_ids)
            auth_events = {(e.type, e.state_key): e for e in auth_events_map.values()}

            if event_auth.check_redaction(
                room_version_obj, event, auth_events=auth_events
            ):
                # this user doesn't have 'redact' rights, so we need to do some more
                # checks on the original event. Let's start by checking the original
                # event exists.
                if not original_event:
                    raise NotFoundError("Could not find event %s" % (event.redacts,))

                if event.user_id != original_event.user_id:
                    raise AuthError(403, "You don't have permission to redact events")

                # all the checks are done.
                event.internal_metadata.recheck_redaction = False

        if event.type == EventTypes.Create:
            prev_state_ids = await context.get_prev_state_ids()
            if prev_state_ids:
                raise AuthError(403, "Changing the room create event is forbidden")

        if event.type == EventTypes.MSC2716_INSERTION:
            room_version = await self.store.get_room_version_id(event.room_id)
            room_version_obj = KNOWN_ROOM_VERSIONS[room_version]

            create_event = await self.store.get_create_event_for_room(event.room_id)
            room_creator = create_event.content.get(EventContentFields.ROOM_CREATOR)

            # Only check an insertion event if the room version
            # supports it or the event is from the room creator.
            if room_version_obj.msc2716_historical or (
                self.config.experimental.msc2716_enabled
                and event.sender == room_creator
            ):
                next_batch_id = event.content.get(
                    EventContentFields.MSC2716_NEXT_BATCH_ID
                )
                conflicting_insertion_event_id = None
                if next_batch_id:
                    conflicting_insertion_event_id = (
                        await self.store.get_insertion_event_id_by_batch_id(
                            event.room_id, next_batch_id
                        )
                    )
                if conflicting_insertion_event_id is not None:
                    # The current insertion event that we're processing is invalid
                    # because an insertion event already exists in the room with the
                    # same next_batch_id. We can't allow multiple because the batch
                    # pointing will get weird, e.g. we can't determine which insertion
                    # event the batch event is pointing to.
                    raise SynapseError(
                        HTTPStatus.BAD_REQUEST,
                        "Another insertion event already exists with the same next_batch_id",
                        errcode=Codes.INVALID_PARAM,
                    )

        # Mark any `m.historical` messages as backfilled so they don't appear
        # in `/sync` and have the proper decrementing `stream_ordering` as we import
        backfilled = False
        if event.internal_metadata.is_historical():
            backfilled = True

        # Note that this returns the event that was persisted, which may not be
        # the same as we passed in if it was deduplicated due transaction IDs.
        (
            event,
            event_pos,
            max_stream_token,
        ) = await self._storage_controllers.persistence.persist_event(
            event, context=context, backfilled=backfilled
        )

        if self._ephemeral_events_enabled:
            # If there's an expiry timestamp on the event, schedule its expiry.
            self._message_handler.maybe_schedule_expiry(event)

        async def _notify() -> None:
            try:
                await self.notifier.on_new_room_event(
                    event, event_pos, max_stream_token, extra_users=extra_users
                )
            except Exception:
                logger.exception(
                    "Error notifying about new room event %s",
                    event.event_id,
                )

        run_in_background(_notify)

        if event.type == EventTypes.Message:
            # We don't want to block sending messages on any presence code. This
            # matters as sometimes presence code can take a while.
            run_in_background(self._bump_active_time, requester.user)

        return event

    async def _maybe_kick_guest_users(
        self, event: EventBase, context: EventContext
    ) -> None:
        if event.type != EventTypes.GuestAccess:
            return

        guest_access = event.content.get(EventContentFields.GUEST_ACCESS)
        if guest_access == GuestAccess.CAN_JOIN:
            return

        current_state_ids = await context.get_current_state_ids()

        # since this is a client-generated event, it cannot be an outlier and we must
        # therefore have the state ids.
        assert current_state_ids is not None
        current_state_dict = await self.store.get_events(
            list(current_state_ids.values())
        )
        current_state = list(current_state_dict.values())
        logger.info("maybe_kick_guest_users %r", current_state)
        await self.hs.get_room_member_handler().kick_guest_users(current_state)

    async def _bump_active_time(self, user: UserID) -> None:
        try:
            presence = self.hs.get_presence_handler()
            await presence.bump_presence_active_time(user)
        except Exception:
            logger.exception("Error bumping presence active time")

    async def _send_dummy_events_to_fill_extremities(self) -> None:
        """Background task to send dummy events into rooms that have a large
        number of extremities
        """
        self._expire_rooms_to_exclude_from_dummy_event_insertion()
        room_ids = await self.store.get_rooms_with_many_extremities(
            min_count=self._dummy_events_threshold,
            limit=5,
            room_id_filter=self._rooms_to_exclude_from_dummy_event_insertion.keys(),
        )

        for room_id in room_ids:
            dummy_event_sent = await self._send_dummy_event_for_room(room_id)

            if not dummy_event_sent:
                # Did not find a valid user in the room, so remove from future attempts
                # Exclusion is time limited, so the room will be rechecked in the future
                # dependent on _DUMMY_EVENT_ROOM_EXCLUSION_EXPIRY
                logger.info(
                    "Failed to send dummy event into room %s. Will exclude it from "
                    "future attempts until cache expires" % (room_id,)
                )
                now = self.clock.time_msec()
                self._rooms_to_exclude_from_dummy_event_insertion[room_id] = now

    async def _send_dummy_event_for_room(self, room_id: str) -> bool:
        """Attempt to send a dummy event for the given room.

        Args:
            room_id: room to try to send an event from

        Returns:
            True if a dummy event was successfully sent. False if no user was able
            to send an event.
        """

        # For each room we need to find a joined member we can use to send
        # the dummy event with.
        latest_event_ids = await self.store.get_prev_events_for_room(room_id)
        members = await self.state.get_current_users_in_room(
            room_id, latest_event_ids=latest_event_ids
        )
        for user_id in members:
            if not self.hs.is_mine_id(user_id):
                continue
            requester = create_requester(user_id, authenticated_entity=self.server_name)
            try:
                event, context = await self.create_event(
                    requester,
                    {
                        "type": EventTypes.Dummy,
                        "content": {},
                        "room_id": room_id,
                        "sender": user_id,
                    },
                    prev_event_ids=latest_event_ids,
                )

                event.internal_metadata.proactively_send = False

                # Since this is a dummy-event it is OK if it is sent by a
                # shadow-banned user.
                await self.handle_new_client_event(
                    requester,
                    event,
                    context,
                    ratelimit=False,
                    ignore_shadow_ban=True,
                )
                return True
            except AuthError:
                logger.info(
                    "Failed to send dummy event into room %s for user %s due to "
                    "lack of power. Will try another user" % (room_id, user_id)
                )
        return False

    def _expire_rooms_to_exclude_from_dummy_event_insertion(self) -> None:
        expire_before = self.clock.time_msec() - _DUMMY_EVENT_ROOM_EXCLUSION_EXPIRY
        to_expire = set()
        for room_id, time in self._rooms_to_exclude_from_dummy_event_insertion.items():
            if time < expire_before:
                to_expire.add(room_id)
        for room_id in to_expire:
            logger.debug(
                "Expiring room id %s from dummy event insertion exclusion cache",
                room_id,
            )
            del self._rooms_to_exclude_from_dummy_event_insertion[room_id]

    async def _rebuild_event_after_third_party_rules(
        self, third_party_result: dict, original_event: EventBase
    ) -> Tuple[EventBase, EventContext]:
        # the third_party_event_rules want to replace the event.
        # we do some basic checks, and then return the replacement event and context.

        # Construct a new EventBuilder and validate it, which helps with the
        # rest of these checks.
        try:
            builder = self.event_builder_factory.for_room_version(
                original_event.room_version, third_party_result
            )
            self.validator.validate_builder(builder)
        except SynapseError as e:
            raise Exception(
                "Third party rules module created an invalid event: " + e.msg,
            )

        immutable_fields = [
            # changing the room is going to break things: we've already checked that the
            # room exists, and are holding a concurrency limiter token for that room.
            # Also, we might need to use a different room version.
            "room_id",
            # changing the type or state key might work, but we'd need to check that the
            # calling functions aren't making assumptions about them.
            "type",
            "state_key",
        ]

        for k in immutable_fields:
            if getattr(builder, k, None) != original_event.get(k):
                raise Exception(
                    "Third party rules module created an invalid event: "
                    "cannot change field " + k
                )

        # check that the new sender belongs to this HS
        if not self.hs.is_mine_id(builder.sender):
            raise Exception(
                "Third party rules module created an invalid event: "
                "invalid sender " + builder.sender
            )

        # copy over the original internal metadata
        for k, v in original_event.internal_metadata.get_dict().items():
            setattr(builder.internal_metadata, k, v)

        # modules can send new state events, so we re-calculate the auth events just in
        # case.
        prev_event_ids = await self.store.get_prev_events_for_room(builder.room_id)

        event = await builder.build(
            prev_event_ids=prev_event_ids,
            auth_event_ids=None,
        )

        # we rebuild the event context, to be on the safe side. If nothing else,
        # delta_ids might need an update.
        context = await self.state.compute_event_context(event)
        return event, context<|MERGE_RESOLUTION|>--- conflicted
+++ resolved
@@ -896,12 +896,11 @@
                 event.sender,
             )
 
-<<<<<<< HEAD
-            spam_check = await self.spam_checker.check_event_for_spam(event)
-            if spam_check is not synapse.spam_checker_api.Allow.ALLOW:
-                if isinstance(spam_check, tuple):
+            spam_check_result = await self.spam_checker.check_event_for_spam(event)
+            if spam_check_result != self.spam_checker.NOT_SPAM:
+                if isinstance(spam_check_result, tuple):
                     try:
-                        [code, dict] = spam_check
+                        [code, dict] = spam_check_result
                         raise SynapseError(
                             403,
                             "This message had been rejected as probable spam",
@@ -911,12 +910,10 @@
                     except ValueError:
                         logger.error(
                             "Spam-check module returned invalid error value. Expecting [code, dict], got %s",
-                            spam_check,
+                            spam_check_result,
                         )
-                        spam_check = Codes.FORBIDDEN
-=======
-            spam_check_result = await self.spam_checker.check_event_for_spam(event)
-            if spam_check_result != self.spam_checker.NOT_SPAM:
+                        spam_check_result = Codes.FORBIDDEN
+
                 if isinstance(spam_check_result, Codes):
                     raise SynapseError(
                         403,
@@ -927,7 +924,6 @@
                 # Backwards compatibility: if the return value is not an error code, it
                 # means the module returned an error message to be included in the
                 # SynapseError (which is now deprecated).
->>>>>>> b2b5279a
                 raise SynapseError(
                     403,
                     spam_check_result,
