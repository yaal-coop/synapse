--- conflicted
+++ resolved
@@ -21,41 +21,9 @@
                 int(self._clock.time_msec()) - (1000 * 60 * 60 * 24 * 30)
             )
 
-            # Query deletes the union of users that have either:
-            #     * not visited in the last 30 days
-            #     * exceeded the total max_mau_value threshold. Where there is
-            #       an excess, more recent users are favoured - this is to cover
-            #       the case where the limit has been step change reduced.
-            #
-            sql = """
-            DELETE FROM monthly_active_users
-            WHERE user_id
-            IN (
-                SELECT * FROM (
-                    SELECT monthly_active_users.user_id
-                    FROM monthly_active_users
-                    LEFT JOIN (
-                        SELECT user_id, max(last_seen) AS last_seen
-                        FROM user_ips
-                        GROUP BY user_id
-                    ) AS uip ON uip.user_id=monthly_active_users.user_id
-                    ORDER BY uip.last_seen desc LIMIT -1 OFFSET ?
-                )
-                UNION
-                SELECT * FROM (
-                    SELECT monthly_active_users.user_id
-                    FROM monthly_active_users
-                    LEFT JOIN (
-                        SELECT user_id, max(last_seen) AS last_seen
-                        FROM user_ips
-                        GROUP BY user_id
-                    ) AS uip  ON uip.user_id=monthly_active_users.user_id
-                    WHERE uip.last_seen < ?
-                )
-            )
-            """
+            sql = "DELETE FROM monthly_active_users WHERE timestamp < ?"
 
-            txn.execute(sql, (self.max_mau_value, thirty_days_ago,))
+            txn.execute(sql, (thirty_days_ago,))
 
         return self.runInteraction("reap_monthly_active_users", _reap_users)
 
@@ -79,13 +47,8 @@
             Arguments:
                 user_id (str): user to add/update
         """
-<<<<<<< HEAD
         return self._simple_upsert(
             desc="upsert_monthly_active_user",
-=======
-        return self._simple_insert(
-            desc="insert_monthly_active_user",
->>>>>>> 08281fe6
             table="monthly_active_users",
             keyvalues={
                 "user_id": user_id,
